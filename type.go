--- conflicted
+++ resolved
@@ -45,11 +45,7 @@
 	TYPE_ANY          = mapping.TypeAny
 	TYPE_BIGNUM       = mapping.TypeBigNum
 	TYPE_SQLNULL      = mapping.TypeSQLNull
-<<<<<<< HEAD
-	// TODO: add support for TYPE_TIME_NS
-=======
 	// TODO: add TYPE_TIME_NS here, or support it.
->>>>>>> bf0b0ac0
 )
 
 // FIXME: Implement support for these types.
