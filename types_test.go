package duckdb

import (
	"bytes"
	"context"
	"database/sql"
	"fmt"
	"math/big"
	"strconv"
	"testing"
	"time"

	"github.com/google/uuid"
	"github.com/stretchr/testify/require"
)

// First, this test inserts all types (except UUID and DECIMAL) with the Appender.
// Then, it tests scanning these types.

type testTypesEnum string

const testTypesEnumSQL = `CREATE TYPE my_enum AS ENUM ('0', '1', '2')`

type testTypesStruct struct {
	A int32
	B string
}

type testTypesRow struct {
	Boolean_col      bool
	Tinyint_col      int8
	Smallint_col     int16
	Integer_col      int32
	Bigint_col       int64
	Utinyint_col     uint8
	Usmallint_col    uint16
	Uinteger_col     uint32
	Ubigint_col      uint64
	Float_col        float32
	Double_col       float64
	Timestamp_col    time.Time
	Date_col         time.Time
	Time_col         time.Time
	Interval_col     Interval
	Hugeint_col      *big.Int
	Varchar_col      string
	Blob_col         []byte
	Timestamp_s_col  time.Time
	Timestamp_ms_col time.Time
	Timestamp_ns_col time.Time
	Enum_col         testTypesEnum
	List_col         Composite[[]int32]
	Struct_col       Composite[testTypesStruct]
	Map_col          Map
	Array_col        Composite[[3]int32]
	Time_tz_col      time.Time
	Timestamp_tz_col time.Time
	Json_col_map     Composite[map[string]any]
	Json_col_array   Composite[[]any]
	Json_col_string  string
	Json_col_bool    bool
	Json_col_float64 float64
}

const testTypesTableSQL = `CREATE TABLE test (
	Boolean_col BOOLEAN,
	Tinyint_col TINYINT,
	Smallint_col SMALLINT,
	Integer_col INTEGER,
	Bigint_col BIGINT,
	Utinyint_col UTINYINT,
	Usmallint_col USMALLINT,
	Uinteger_col UINTEGER,
	Ubigint_col UBIGINT,
	Float_col FLOAT,
	Double_col DOUBLE,
	Timestamp_col TIMESTAMP,
	Date_col DATE,
	Time_col TIME,
	Interval_col INTERVAL,
	Hugeint_col HUGEINT,
	Varchar_col VARCHAR,
	Blob_col BLOB,
	Timestamp_s_col TIMESTAMP_S,
	Timestamp_ms_col TIMESTAMP_MS,
	Timestamp_ns_col TIMESTAMP_NS,
	Enum_col my_enum,
	List_col INTEGER[],
	Struct_col STRUCT(A INTEGER, B VARCHAR),
	Map_col MAP(INTEGER, VARCHAR),
	Array_col INTEGER[3],
	Time_tz_col TIMETZ,
	Timestamp_tz_col TIMESTAMPTZ,
	Json_col_map JSON,
	Json_col_array JSON,
	Json_col_string JSON,
	Json_col_bool JSON,
	Json_col_float64 JSON
)`

func (r *testTypesRow) toUTC() {
	r.Timestamp_col = r.Timestamp_col.UTC()
	r.Timestamp_s_col = r.Timestamp_s_col.UTC()
	r.Timestamp_ms_col = r.Timestamp_ms_col.UTC()
	r.Timestamp_ns_col = r.Timestamp_ns_col.UTC()
	r.Time_tz_col = r.Time_tz_col.UTC()
	r.Timestamp_tz_col = r.Timestamp_tz_col.UTC()
}

func testTypesGenerateRow[T require.TestingT](t T, i int) testTypesRow {
	// Get the timestamp for all TS columns.
	IST, err := time.LoadLocation("Asia/Kolkata")
	require.NoError(t, err)

	const longForm = "2006-01-02 15:04:05 MST"
	ts, err := time.ParseInLocation(longForm, "2016-01-17 20:04:05 IST", IST)
	require.NoError(t, err)

	// Get the DATE, TIME, and TIMETZ column values.
	dateUTC := time.Date(1992, time.September, 20, 0, 0, 0, 0, time.UTC)
	timeUTC := time.Date(1, time.January, 1, 11, 42, 7, 0, time.UTC)
	timeTZ := time.Date(1, time.January, 1, 11, 42, 7, 0, IST)

	var buffer bytes.Buffer
	for j := 0; j < i; j++ {
		buffer.WriteString("hello!")
	}
	varcharCol := buffer.String()

	listCol := Composite[[]int32]{
		[]int32{int32(i)},
	}
	structCol := Composite[testTypesStruct]{
		testTypesStruct{int32(i), "a" + strconv.Itoa(i)},
	}
	mapCol := Map{
		int32(i): "other_longer_val",
	}
	arrayCol := Composite[[3]int32]{
		[3]int32{int32(i), int32(i), int32(i)},
	}
	jsonMapCol := Composite[map[string]any]{
		map[string]any{
			"hello": float64(42),
			"world": float64(84),
		},
	}
	jsonArrayCol := Composite[[]any]{
		[]any{"hello", "world"},
	}

	return testTypesRow{
		i%2 == 1,
		int8(i % 127),
		int16(i % 32767),
		int32(2147483647 - i),
		int64(9223372036854775807 - i),
		uint8(i % 256),
		uint16(i % 65535),
		uint32(2147483647 - i),
		uint64(9223372036854775807 - i),
		float32(i),
		float64(i),
		ts,
		dateUTC,
		timeUTC,
		Interval{Days: 0, Months: int32(i), Micros: 0},
		big.NewInt(int64(i)),
		varcharCol,
		[]byte{'A', 'B'},
		ts,
		ts,
		ts,
		testTypesEnum(strconv.Itoa(i % 3)),
		listCol,
		structCol,
		mapCol,
		arrayCol,
		timeTZ,
		ts,
		jsonMapCol,
		jsonArrayCol,
		varcharCol,
		i%2 == 1,
		float64(i),
	}
}

func testTypesGenerateRows[T require.TestingT](t T, rowCount int) []testTypesRow {
	var expectedRows []testTypesRow
	for i := 0; i < rowCount; i++ {
		r := testTypesGenerateRow(t, i)
		expectedRows = append(expectedRows, r)
	}
	return expectedRows
}

func testTypesReset[T require.TestingT](t T, c *Connector) {
	_, err := sql.OpenDB(c).ExecContext(context.Background(), `DELETE FROM test`)
	require.NoError(t, err)
}

func testTypes[T require.TestingT](t T, db *sql.DB, a *Appender, expectedRows []testTypesRow) []testTypesRow {
	// Append the rows. We cannot append Composite types.
	for i := 0; i < len(expectedRows); i++ {
		r := &expectedRows[i]
		err := a.AppendRow(
			r.Boolean_col,
			r.Tinyint_col,
			r.Smallint_col,
			r.Integer_col,
			r.Bigint_col,
			r.Utinyint_col,
			r.Usmallint_col,
			r.Uinteger_col,
			r.Ubigint_col,
			r.Float_col,
			r.Double_col,
			r.Timestamp_col,
			r.Date_col,
			r.Time_col,
			r.Interval_col,
			r.Hugeint_col,
			r.Varchar_col,
			r.Blob_col,
			r.Timestamp_s_col,
			r.Timestamp_ms_col,
			r.Timestamp_ns_col,
			string(r.Enum_col),
			r.List_col.Get(),
			r.Struct_col.Get(),
			r.Map_col,
			r.Array_col.Get(),
			r.Time_tz_col,
			r.Timestamp_tz_col,
			r.Json_col_map.Get(),
			r.Json_col_array.Get(),
			r.Json_col_string,
			r.Json_col_bool,
			r.Json_col_float64)
		require.NoError(t, err)
	}
	require.NoError(t, a.Flush())

	res, err := db.QueryContext(context.Background(), `SELECT * FROM test ORDER BY Smallint_col`)
	require.NoError(t, err)
	defer closeRowsWrapper(t, res)

	// Scan the rows.
	var actualRows []testTypesRow
	for res.Next() {
		var r testTypesRow
		err = res.Scan(
			&r.Boolean_col,
			&r.Tinyint_col,
			&r.Smallint_col,
			&r.Integer_col,
			&r.Bigint_col,
			&r.Utinyint_col,
			&r.Usmallint_col,
			&r.Uinteger_col,
			&r.Ubigint_col,
			&r.Float_col,
			&r.Double_col,
			&r.Timestamp_col,
			&r.Date_col,
			&r.Time_col,
			&r.Interval_col,
			&r.Hugeint_col,
			&r.Varchar_col,
			&r.Blob_col,
			&r.Timestamp_s_col,
			&r.Timestamp_ms_col,
			&r.Timestamp_ns_col,
			&r.Enum_col,
			&r.List_col,
			&r.Struct_col,
			&r.Map_col,
			&r.Array_col,
			&r.Time_tz_col,
			&r.Timestamp_tz_col,
			&r.Json_col_map,
			&r.Json_col_array,
			&r.Json_col_string,
			&r.Json_col_bool,
			&r.Json_col_float64)
		require.NoError(t, err)
		actualRows = append(actualRows, r)
	}

	require.NoError(t, err)
	require.Equal(t, len(expectedRows), len(actualRows))
	return actualRows
}

func TestTypes(t *testing.T) {
<<<<<<< HEAD
	defer VerifyAllocationCounters()

=======
>>>>>>> 4eb179fc
	expectedRows := testTypesGenerateRows(t, 3)
	c, db, conn, a := prepareAppender(t, testTypesEnumSQL+";"+testTypesTableSQL)
	defer cleanupAppender(t, c, db, conn, a)
	actualRows := testTypes(t, db, a, expectedRows)

	for i := range actualRows {
		expectedRows[i].toUTC()
		require.Equal(t, expectedRows[i], actualRows[i])
	}
	require.Equal(t, len(expectedRows), len(actualRows))
}

// NOTE: go-duckdb only contains very few benchmarks. The purpose of those benchmarks is to avoid regressions
// of its main functionalities. I.e., functions related to implementing the database/sql interface.
var benchmarkTypesResult []testTypesRow

func BenchmarkTypes(b *testing.B) {
	expectedRows := testTypesGenerateRows(b, GetDataChunkCapacity()*3+10)
	c, db, conn, a := prepareAppender(b, testTypesEnumSQL+";"+testTypesTableSQL)
	defer cleanupAppender(b, c, db, conn, a)

	var r []testTypesRow
	b.ResetTimer()
	for n := 0; n < b.N; n++ {
		r = testTypes(b, db, a, expectedRows)
		testTypesReset(b, c)
	}
	b.StopTimer()

	// Ensure that the compiler does not eliminate the line by storing the result.
	benchmarkTypesResult = r
}

func compareDecimal(t *testing.T, want Decimal, got Decimal) {
	require.Equal(t, want.Scale, got.Scale)
	require.Equal(t, want.Width, got.Width)
	require.Equal(t, want.Value.String(), got.Value.String())
}

func TestDecimal(t *testing.T) {
<<<<<<< HEAD
	defer VerifyAllocationCounters()

=======
>>>>>>> 4eb179fc
	db := openDbWrapper(t, ``)
	defer closeDbWrapper(t, db)

	t.Run("SELECT all possible DECIMAL widths", func(t *testing.T) {
		for i := 1; i <= 38; i++ {
			r := db.QueryRow(fmt.Sprintf(`SELECT 0::DECIMAL(%d, 1)`, i))
			var actual Decimal
			require.NoError(t, r.Scan(&actual))
			expected := Decimal{Width: uint8(i), Value: big.NewInt(0), Scale: 1}
			require.Equal(t, expected, actual)
		}
	})

	t.Run("SELECT different DECIMAL types", func(t *testing.T) {
		res, err := db.Query(`SELECT * FROM (VALUES
			(1.23::DECIMAL(3, 2)),
			(-1.23::DECIMAL(3, 2)),
			(123.45::DECIMAL(5, 2)),
			(-123.45::DECIMAL(5, 2)),
			(123456789.01::DECIMAL(11, 2)),
			(-123456789.01::DECIMAL(11, 2)),
			(1234567890123456789.234::DECIMAL(22, 3)),
			(-1234567890123456789.234::DECIMAL(22, 3)),
		) v
		ORDER BY v ASC`)
		require.NoError(t, err)
		defer closeRowsWrapper(t, res)

		bigNumber, success := new(big.Int).SetString("1234567890123456789234", 10)
		require.True(t, success)
		bigNegativeNumber, success := new(big.Int).SetString("-1234567890123456789234", 10)
		require.True(t, success)
		tests := []struct {
			input string
			want  Decimal
		}{
			{input: "1.23::DECIMAL(3, 2)", want: Decimal{Value: big.NewInt(123), Width: 3, Scale: 2}},
			{input: "-1.23::DECIMAL(3, 2)", want: Decimal{Value: big.NewInt(-123), Width: 3, Scale: 2}},
			{input: "123.45::DECIMAL(5, 2)", want: Decimal{Value: big.NewInt(12345), Width: 5, Scale: 2}},
			{input: "-123.45::DECIMAL(5, 2)", want: Decimal{Value: big.NewInt(-12345), Width: 5, Scale: 2}},
			{input: "123456789.01::DECIMAL(11, 2)", want: Decimal{Value: big.NewInt(12345678901), Width: 11, Scale: 2}},
			{input: "-123456789.01::DECIMAL(11, 2)", want: Decimal{Value: big.NewInt(-12345678901), Width: 11, Scale: 2}},
			{input: "1234567890123456789.234::DECIMAL(22, 3)", want: Decimal{Value: bigNumber, Width: 22, Scale: 3}},
			{input: "-1234567890123456789.234::DECIMAL(22, 3)", want: Decimal{Value: bigNegativeNumber, Width: 22, Scale: 3}},
		}
		for _, test := range tests {
			r := db.QueryRow(fmt.Sprintf(`SELECT %s`, test.input))
			var fs Decimal
			require.NoError(t, r.Scan(&fs))
			compareDecimal(t, test.want, fs)
		}
	})

	t.Run("SELECT a huge DECIMAL ", func(t *testing.T) {
		bigInt, success := new(big.Int).SetString("12345678901234567890123456789", 10)
		require.True(t, success)
		var f Decimal
		require.NoError(t, db.QueryRow("SELECT 123456789.01234567890123456789::DECIMAL(29, 20)").Scan(&f))
		compareDecimal(t, Decimal{Value: bigInt, Width: 29, Scale: 20}, f)
	})

	t.Run("SELECT DECIMAL types and compare them to FLOAT64", func(t *testing.T) {
		tests := []struct {
			input string
			want  float64
		}{
			{input: "1.23::DECIMAL(3, 2)", want: 1.23},
			{input: "-1.23::DECIMAL(3, 2)", want: -1.23},
			{input: "123.45::DECIMAL(5, 2)", want: 123.45},
			{input: "-123.45::DECIMAL(5, 2)", want: -123.45},
			{input: "123456789.01::DECIMAL(11, 2)", want: 123456789.01},
			{input: "-123456789.01::DECIMAL(11, 2)", want: -123456789.01},
			{input: "1234567890123456789.234::DECIMAL(22, 3)", want: 1234567890123456789.234},
			{input: "-1234567890123456789.234::DECIMAL(22, 3)", want: -1234567890123456789.234},
			{input: "123456789.01234567890123456789::DECIMAL(29, 20)", want: 123456789.01234567890123456789},
			{input: "-123456789.01234567890123456789::DECIMAL(29, 20)", want: -123456789.01234567890123456789},
		}
		for _, test := range tests {
			r := db.QueryRow(fmt.Sprintf("SELECT %s", test.input))
			var fs Decimal
			require.NoError(t, r.Scan(&fs))
			require.Equal(t, test.want, fs.Float64())
		}
	})

	t.Run("SELECT DECIMAL types and compare them to STRING", func(t *testing.T) {
		tests := []struct {
			input string
			want  string
		}{
			{input: "1.23::DECIMAL(3, 2)", want: "1.23"},
			{input: "-1.23::DECIMAL(3, 2)", want: "-1.23"},
			{input: "123.45::DECIMAL(5, 2)", want: "123.45"},
			{input: "-123.45::DECIMAL(5, 2)", want: "-123.45"},
			{input: "123456789.01::DECIMAL(11, 2)", want: "123456789.01"},
			{input: "-123456789.01::DECIMAL(11, 2)", want: "-123456789.01"},
			{input: "1234567890123456789.234::DECIMAL(22, 3)", want: "1234567890123456789.234"},
			{input: "-1234567890123456789.234::DECIMAL(22, 3)", want: "-1234567890123456789.234"},
			{input: "123456789.01234567890123456789::DECIMAL(29, 20)", want: "123456789.01234567890123456789"},
			{input: "-123456789.01234567890123456789::DECIMAL(29, 20)", want: "-123456789.01234567890123456789"},
		}
		for _, test := range tests {
			r := db.QueryRow(fmt.Sprintf("SELECT %s", test.input))
			var fs Decimal
			require.NoError(t, r.Scan(&fs))
			require.Equal(t, test.want, fs.String())
		}
	})
}

func TestDecimalString(t *testing.T) {
<<<<<<< HEAD
	defer VerifyAllocationCounters()

=======
>>>>>>> 4eb179fc
	testCases := []struct {
		input    Decimal
		expected string
	}{
		{
			input: Decimal{
				Width: 18,
				Scale: 0,
				Value: big.NewInt(0),
			},
			expected: "0",
		},
		{
			input: Decimal{
				Width: 18,
				Scale: 6,
				Value: big.NewInt(0),
			},
			expected: "0",
		},
		{
			input: Decimal{
				Width: 18,
				Scale: 0,
				Value: big.NewInt(1234567890),
			},
			expected: "1234567890",
		},
		{
			input: Decimal{
				Width: 18,
				Scale: 0,
				Value: big.NewInt(-1234567890),
			},
			expected: "-1234567890",
		},
		{
			input: Decimal{
				Width: 18,
				Scale: 1,
				Value: big.NewInt(1234567890),
			},
			expected: "123456789",
		},
		{
			input: Decimal{
				Width: 18,
				Scale: 1,
				Value: big.NewInt(-1234567890),
			},
			expected: "-123456789",
		},
		{
			input: Decimal{
				Width: 18,
				Scale: 2,
				Value: big.NewInt(1234567890),
			},
			expected: "12345678.9",
		},
		{
			input: Decimal{
				Width: 18,
				Scale: 2,
				Value: big.NewInt(-1234567890),
			},
			expected: "-12345678.9",
		},
		{
			input: Decimal{
				Width: 18,
				Scale: 6,
				Value: big.NewInt(1234567890),
			},
			expected: "1234.56789",
		},
		{
			input: Decimal{
				Width: 18,
				Scale: 6,
				Value: big.NewInt(-1234567890),
			},
			expected: "-1234.56789",
		},
		{
			input: Decimal{
				Width: 18,
				Scale: 12,
				Value: big.NewInt(1234567890),
			},
			expected: "0.00123456789",
		},
		{
			input: Decimal{
				Width: 18,
				Scale: 12,
				Value: big.NewInt(-1234567890),
			},
			expected: "-0.00123456789",
		},
		{
			input: Decimal{
				Width: 18,
				Scale: 1,
				Value: big.NewInt(1234500000),
			},
			expected: "123450000",
		},
		{
			input: Decimal{
				Width: 18,
				Scale: 1,
				Value: big.NewInt(-1234500000),
			},
			expected: "-123450000",
		},
		{
			input: Decimal{
				Width: 18,
				Scale: 8,
				Value: big.NewInt(-705399),
			},
			expected: "-0.00705399",
		},
		{
			input: Decimal{
				Width: 18,
				Scale: 8,
				Value: big.NewInt(821662),
			},
			expected: "0.00821662",
		},
	}

	for _, tc := range testCases {
		actual := tc.input.String()
		if actual != tc.expected {
			require.Equal(t, tc.expected, actual)
		}
	}
}

func TestBlob(t *testing.T) {
<<<<<<< HEAD
	defer VerifyAllocationCounters()

=======
>>>>>>> 4eb179fc
	db := openDbWrapper(t, ``)
	defer closeDbWrapper(t, db)

	// Scan a hexadecimal value.
	var b []byte
	require.NoError(t, db.QueryRow("SELECT '\\xAA'::BLOB").Scan(&b))
	require.Equal(t, []byte{0xAA}, b)
}

func TestList(t *testing.T) {
<<<<<<< HEAD
	defer VerifyAllocationCounters()

=======
>>>>>>> 4eb179fc
	db := openDbWrapper(t, ``)
	defer closeDbWrapper(t, db)

	// Test a LIST exceeding duckdb's standard vector size.
	const n = 4000
	var row Composite[[]int]
	require.NoError(t, db.QueryRow("SELECT range(0, ?, 1)", n).Scan(&row))
	require.Len(t, row.Get(), n)
	for i := 0; i < n; i++ {
		require.Equal(t, i, row.Get()[i])
	}
}

func TestUUID(t *testing.T) {
<<<<<<< HEAD
	defer VerifyAllocationCounters()

=======
>>>>>>> 4eb179fc
	db := openDbWrapper(t, ``)
	defer closeDbWrapper(t, db)

	_, err := db.Exec(`CREATE TABLE uuid_test(uuid UUID)`)
	require.NoError(t, err)

	tests := []uuid.UUID{
		uuid.New(),
		uuid.Nil,
		uuid.MustParse("80000000-0000-0000-0000-200000000000"),
	}
	for _, test := range tests {
		_, err = db.Exec(`INSERT INTO uuid_test VALUES(?)`, test)
		require.NoError(t, err)

		var val uuid.UUID
		require.NoError(t, db.QueryRow(`SELECT uuid FROM uuid_test WHERE uuid = ?`, test).Scan(&val))
		require.Equal(t, test, val)

		require.NoError(t, db.QueryRow(`SELECT ?`, test).Scan(&val))
		require.Equal(t, test, val)

		require.NoError(t, db.QueryRow(`SELECT ?::uuid`, test).Scan(&val))
		require.Equal(t, test, val)

		var u UUID
		require.NoError(t, db.QueryRow(`SELECT uuid FROM uuid_test WHERE uuid = ?`, test).Scan(&u))
		require.Equal(t, test.String(), u.String())

		require.NoError(t, db.QueryRow(`SELECT ?`, test).Scan(&u))
		require.Equal(t, test.String(), u.String())

		require.NoError(t, db.QueryRow(`SELECT ?::uuid`, test).Scan(&u))
		require.Equal(t, test.String(), u.String())
	}
}

func TestUUIDScanError(t *testing.T) {
<<<<<<< HEAD
	defer VerifyAllocationCounters()

=======
>>>>>>> 4eb179fc
	db := openDbWrapper(t, ``)
	defer closeDbWrapper(t, db)

	var u UUID
	// invalid value type
	require.Error(t, db.QueryRow(`SELECT 12345`).Scan(&u))
	// string value not valid
	require.Error(t, db.QueryRow(`SELECT 'I am not a UUID.'`).Scan(&u))
	// blob value not valid
	require.Error(t, db.QueryRow(`SELECT '123456789012345678901234567890123456'::BLOB`).Scan(&u))
}

func TestDate(t *testing.T) {
<<<<<<< HEAD
	defer VerifyAllocationCounters()

=======
>>>>>>> 4eb179fc
	db := openDbWrapper(t, ``)
	defer closeDbWrapper(t, db)

	tests := map[string]struct {
		want  time.Time
		input string
	}{
		"epoch":       {input: "1970-01-01", want: time.UnixMilli(0).UTC()},
		"before 1970": {input: "1950-12-12", want: time.Date(1950, time.December, 12, 0, 0, 0, 0, time.UTC)},
		"after 1970":  {input: "2022-12-12", want: time.Date(2022, time.December, 12, 0, 0, 0, 0, time.UTC)},
	}
	for _, test := range tests {
		var res time.Time
		err := db.QueryRow("SELECT CAST(? as DATE)", test.input).Scan(&res)
		require.NoError(t, err)
		require.Equal(t, test.want, res)
	}

	ts, err := time.Parse(time.DateTime, time.DateTime)
	require.NoError(t, err)

	var res time.Time
	err = db.QueryRow(`SELECT ?::DATE`, ts).Scan(&res)
	require.NoError(t, err)
	require.Equal(t, time.Date(2006, time.January, 0o2, 0, 0, 0, 0, time.UTC), res)
}

func TestTime(t *testing.T) {
<<<<<<< HEAD
	defer VerifyAllocationCounters()

=======
>>>>>>> 4eb179fc
	db := openDbWrapper(t, ``)
	defer closeDbWrapper(t, db)

	IST, err := time.LoadLocation("Asia/Kolkata")
	require.NoError(t, err)

	timeUTC := time.Date(1, time.January, 1, 11, 42, 7, 0, time.UTC)

	var res time.Time
	err = db.QueryRow(`SELECT ?::TIME`, timeUTC).Scan(&res)
	require.NoError(t, err)
	require.Equal(t, timeUTC, res)

	timeTZ := time.Date(1, time.January, 1, 11, 42, 7, 0, IST)

	err = db.QueryRow(`SELECT ?::TIMETZ`, timeTZ).Scan(&res)
	require.NoError(t, err)
	require.Equal(t, timeTZ.UTC(), res)
}

func TestENUMs(t *testing.T) {
<<<<<<< HEAD
	defer VerifyAllocationCounters()

=======
>>>>>>> 4eb179fc
	db := openDbWrapper(t, ``)
	defer closeDbWrapper(t, db)

	type environment string
	const (
		Sea  environment = "Sea"
		Air  environment = "Air"
		Land environment = "Land"
	)

	_, err := db.Exec("CREATE TYPE element AS ENUM ('Sea', 'Air', 'Land')")
	require.NoError(t, err)

	_, err = db.Exec("CREATE TABLE vehicles (name text, environment element)")
	require.NoError(t, err)

	_, err = db.Exec("INSERT INTO vehicles VALUES (?, ?), (?, ?)", "Aircraft", Air, "Boat", Sea)
	require.NoError(t, err)

	var name string
	var env environment
	require.NoError(t, db.QueryRow("SELECT name, environment FROM vehicles WHERE environment = ?", Air).Scan(&name, &env))
	require.Equal(t, "Aircraft", name)
	require.Equal(t, Air, env)

	_, err = db.Exec("CREATE TABLE all_enums (environments element[])")
	require.NoError(t, err)

	_, err = db.Exec("INSERT INTO all_enums VALUES ([?, ?, ?])", Air, Land, Sea)
	require.NoError(t, err)

	var row Composite[[]environment]
	require.NoError(t, db.QueryRow("SELECT environments FROM all_enums").Scan(&row))
	require.ElementsMatch(t, []environment{Air, Sea, Land}, row.Get())
}

func TestHugeInt(t *testing.T) {
<<<<<<< HEAD
	defer VerifyAllocationCounters()

=======
>>>>>>> 4eb179fc
	db := openDbWrapper(t, ``)
	defer closeDbWrapper(t, db)

	t.Run("SELECT different HUGEINT values", func(t *testing.T) {
		tests := []string{
			"0",
			"1",
			"-1",
			"9223372036854775807",
			"-9223372036854775808",
			"170141183460469231731687303715884105727",
			"-170141183460469231731687303715884105727",
		}
		for _, test := range tests {
			var res *big.Int
			err := db.QueryRow(fmt.Sprintf("SELECT %s::HUGEINT", test)).Scan(&res)
			require.NoError(t, err)
			require.Equal(t, test, res.String())
		}
	})

	t.Run("HUGEINT binding", func(t *testing.T) {
		_, err := db.Exec("CREATE TABLE hugeint_test (number HUGEINT)")
		require.NoError(t, err)

		val := big.NewInt(1)
		val.SetBit(val, 101, 1)
		_, err = db.Exec("INSERT INTO hugeint_test VALUES(?)", val)
		require.NoError(t, err)

		var res *big.Int
		err = db.QueryRow("SELECT number FROM hugeint_test WHERE number = ?", val).Scan(&res)
		require.NoError(t, err)
		require.Equal(t, val.String(), res.String())

		tooHuge := big.NewInt(1)
		tooHuge.SetBit(tooHuge, 129, 1)
		_, err = db.Exec("INSERT INTO hugeint_test VALUES(?)", tooHuge)
		require.Error(t, err)
		require.Contains(t, err.Error(), "too big for HUGEINT")
	})
}

func TestTimestampTZ(t *testing.T) {
<<<<<<< HEAD
	defer VerifyAllocationCounters()

=======
>>>>>>> 4eb179fc
	db := openDbWrapper(t, ``)
	defer closeDbWrapper(t, db)

	_, err := db.Exec("CREATE TABLE IF NOT EXISTS tbl (tz TIMESTAMPTZ)")
	require.NoError(t, err)

	IST, err := time.LoadLocation("Asia/Kolkata")
	require.NoError(t, err)

	const longForm = "2006-01-02 15:04:05 MST"
	ts, err := time.ParseInLocation(longForm, "2016-01-17 20:04:05 IST", IST)
	require.NoError(t, err)

	_, err = db.Exec("INSERT INTO tbl (tz) VALUES(?)", ts)
	require.NoError(t, err)

	var tz time.Time
	err = db.QueryRow("SELECT tz FROM tbl").Scan(&tz)
	require.NoError(t, err)
	require.Equal(t, ts.UTC(), tz)
}

func TestBoolean(t *testing.T) {
<<<<<<< HEAD
	defer VerifyAllocationCounters()

=======
>>>>>>> 4eb179fc
	db := openDbWrapper(t, ``)
	defer closeDbWrapper(t, db)

	var res bool
	require.NoError(t, db.QueryRow("SELECT ?", true).Scan(&res))
	require.True(t, res)

	require.NoError(t, db.QueryRow("SELECT ?", false).Scan(&res))
	require.False(t, res)

	require.NoError(t, db.QueryRow("SELECT ?", 0).Scan(&res))
	require.False(t, res)

	require.NoError(t, db.QueryRow("SELECT ?", 1).Scan(&res))
	require.True(t, res)
}

func TestTimestamp(t *testing.T) {
<<<<<<< HEAD
	defer VerifyAllocationCounters()

=======
>>>>>>> 4eb179fc
	db := openDbWrapper(t, ``)
	defer closeDbWrapper(t, db)

	tests := map[string]struct {
		input string
		want  time.Time
	}{
		"epoch":         {input: "1970-01-01", want: time.UnixMilli(0).UTC()},
		"before 1970":   {input: "1950-12-12", want: time.Date(1950, time.December, 12, 0, 0, 0, 0, time.UTC)},
		"after 1970":    {input: "2022-12-12", want: time.Date(2022, time.December, 12, 0, 0, 0, 0, time.UTC)},
		"HH:MM:SS":      {input: "2022-12-12 11:35:43", want: time.Date(2022, time.December, 12, 11, 35, 43, 0, time.UTC)},
		"HH:MM:SS.DDDD": {input: "2022-12-12 11:35:43.5678", want: time.Date(2022, time.December, 12, 11, 35, 43, 567800000, time.UTC)},
	}
	for _, test := range tests {
		var res time.Time
		err := db.QueryRow("SELECT CAST(? as TIMESTAMP)", test.input).Scan(&res)
		require.NoError(t, err)
		require.Equal(t, test.want, res)
	}
}

func TestInterval(t *testing.T) {
<<<<<<< HEAD
	defer VerifyAllocationCounters()

=======
>>>>>>> 4eb179fc
	db := openDbWrapper(t, ``)
	defer closeDbWrapper(t, db)

	t.Run("INTERVAL binding", func(t *testing.T) {
		interval := Interval{Days: 10, Months: 4, Micros: 4}
		row := db.QueryRow("SELECT ?::INTERVAL", interval)

		var res Interval
		require.NoError(t, row.Scan(&res))
		require.Equal(t, interval, res)
	})

	t.Run("INTERVAL scanning", func(t *testing.T) {
		tests := map[string]struct {
			input string
			want  Interval
		}{
			"simple interval": {
				input: "INTERVAL 5 HOUR",
				want:  Interval{Days: 0, Months: 0, Micros: 18000000000},
			},
			"interval arithmetic": {
				input: "INTERVAL 1 DAY + INTERVAL 5 DAY",
				want:  Interval{Days: 6, Months: 0, Micros: 0},
			},
			"timestamp arithmetic": {
				input: "CAST('2022-05-01' as TIMESTAMP) - CAST('2022-04-01' as TIMESTAMP)",
				want:  Interval{Days: 30, Months: 0, Micros: 0},
			},
		}
		for _, test := range tests {
			var res Interval
			err := db.QueryRow(fmt.Sprintf("SELECT %s", test.input)).Scan(&res)
			require.NoError(t, err)
			require.Equal(t, test.want, res)
		}
	})
}

func TestArray(t *testing.T) {
<<<<<<< HEAD
	defer VerifyAllocationCounters()

	db := openDbWrapper(t, ``)
	defer closeDbWrapper(t, db)

=======
	db := openDbWrapper(t, ``)
	defer closeDbWrapper(t, db)

>>>>>>> 4eb179fc
	_, err := db.Exec(`CREATE TABLE needle (vec FLOAT[3])`)
	require.NoError(t, err)

	_, err = db.Exec(`INSERT INTO needle VALUES (array[5, 5, 5])`)
	require.NoError(t, err)

	res, err := db.Query(`SELECT vec FROM needle`)
	require.NoError(t, err)
	defer closeRowsWrapper(t, res)

	for res.Next() {
		var vec Composite[[3]float64]
		err = res.Scan(&vec)
		require.NoError(t, err)
		require.NoError(t, res.Err())
		require.Equal(t, [3]float64{5, 5, 5}, vec.Get())
	}
}

func TestJSONType(t *testing.T) {
<<<<<<< HEAD
	defer VerifyAllocationCounters()

=======
>>>>>>> 4eb179fc
	db := openDbWrapper(t, ``)
	defer closeDbWrapper(t, db)

	_, err := db.Exec(`CREATE TABLE test (c1 STRUCT(index INTEGER))`)
	require.NoError(t, err)

	_, err = db.Exec(`INSERT INTO test VALUES ({index: 1}), ({index: 2}), ({index: 2}), ({index: 3}), ({index: 3}), ({index: 3})`)
	require.NoError(t, err)

	// Verify results.
	row := db.QueryRowContext(context.Background(), `
	SELECT json_group_object(t2.status, t2.count) AS result
	FROM (
		SELECT json_extract(c1, '$.index') AS status, COUNT(*) AS count
		FROM test
		GROUP BY status
	) AS t2`)

	var res Composite[map[string]any]
	require.NoError(t, row.Scan(&res))
	require.Equal(t, float64(1), res.Get()["1"])
	require.Equal(t, float64(2), res.Get()["2"])
	require.Equal(t, float64(3), res.Get()["3"])
}<|MERGE_RESOLUTION|>--- conflicted
+++ resolved
@@ -294,11 +294,6 @@
 }
 
 func TestTypes(t *testing.T) {
-<<<<<<< HEAD
-	defer VerifyAllocationCounters()
-
-=======
->>>>>>> 4eb179fc
 	expectedRows := testTypesGenerateRows(t, 3)
 	c, db, conn, a := prepareAppender(t, testTypesEnumSQL+";"+testTypesTableSQL)
 	defer cleanupAppender(t, c, db, conn, a)
@@ -339,11 +334,6 @@
 }
 
 func TestDecimal(t *testing.T) {
-<<<<<<< HEAD
-	defer VerifyAllocationCounters()
-
-=======
->>>>>>> 4eb179fc
 	db := openDbWrapper(t, ``)
 	defer closeDbWrapper(t, db)
 
@@ -455,11 +445,6 @@
 }
 
 func TestDecimalString(t *testing.T) {
-<<<<<<< HEAD
-	defer VerifyAllocationCounters()
-
-=======
->>>>>>> 4eb179fc
 	testCases := []struct {
 		input    Decimal
 		expected string
@@ -603,11 +588,6 @@
 }
 
 func TestBlob(t *testing.T) {
-<<<<<<< HEAD
-	defer VerifyAllocationCounters()
-
-=======
->>>>>>> 4eb179fc
 	db := openDbWrapper(t, ``)
 	defer closeDbWrapper(t, db)
 
@@ -618,11 +598,6 @@
 }
 
 func TestList(t *testing.T) {
-<<<<<<< HEAD
-	defer VerifyAllocationCounters()
-
-=======
->>>>>>> 4eb179fc
 	db := openDbWrapper(t, ``)
 	defer closeDbWrapper(t, db)
 
@@ -637,11 +612,6 @@
 }
 
 func TestUUID(t *testing.T) {
-<<<<<<< HEAD
-	defer VerifyAllocationCounters()
-
-=======
->>>>>>> 4eb179fc
 	db := openDbWrapper(t, ``)
 	defer closeDbWrapper(t, db)
 
@@ -680,11 +650,6 @@
 }
 
 func TestUUIDScanError(t *testing.T) {
-<<<<<<< HEAD
-	defer VerifyAllocationCounters()
-
-=======
->>>>>>> 4eb179fc
 	db := openDbWrapper(t, ``)
 	defer closeDbWrapper(t, db)
 
@@ -698,11 +663,6 @@
 }
 
 func TestDate(t *testing.T) {
-<<<<<<< HEAD
-	defer VerifyAllocationCounters()
-
-=======
->>>>>>> 4eb179fc
 	db := openDbWrapper(t, ``)
 	defer closeDbWrapper(t, db)
 
@@ -731,11 +691,6 @@
 }
 
 func TestTime(t *testing.T) {
-<<<<<<< HEAD
-	defer VerifyAllocationCounters()
-
-=======
->>>>>>> 4eb179fc
 	db := openDbWrapper(t, ``)
 	defer closeDbWrapper(t, db)
 
@@ -757,11 +712,6 @@
 }
 
 func TestENUMs(t *testing.T) {
-<<<<<<< HEAD
-	defer VerifyAllocationCounters()
-
-=======
->>>>>>> 4eb179fc
 	db := openDbWrapper(t, ``)
 	defer closeDbWrapper(t, db)
 
@@ -799,11 +749,6 @@
 }
 
 func TestHugeInt(t *testing.T) {
-<<<<<<< HEAD
-	defer VerifyAllocationCounters()
-
-=======
->>>>>>> 4eb179fc
 	db := openDbWrapper(t, ``)
 	defer closeDbWrapper(t, db)
 
@@ -848,11 +793,6 @@
 }
 
 func TestTimestampTZ(t *testing.T) {
-<<<<<<< HEAD
-	defer VerifyAllocationCounters()
-
-=======
->>>>>>> 4eb179fc
 	db := openDbWrapper(t, ``)
 	defer closeDbWrapper(t, db)
 
@@ -876,11 +816,6 @@
 }
 
 func TestBoolean(t *testing.T) {
-<<<<<<< HEAD
-	defer VerifyAllocationCounters()
-
-=======
->>>>>>> 4eb179fc
 	db := openDbWrapper(t, ``)
 	defer closeDbWrapper(t, db)
 
@@ -899,11 +834,6 @@
 }
 
 func TestTimestamp(t *testing.T) {
-<<<<<<< HEAD
-	defer VerifyAllocationCounters()
-
-=======
->>>>>>> 4eb179fc
 	db := openDbWrapper(t, ``)
 	defer closeDbWrapper(t, db)
 
@@ -926,11 +856,6 @@
 }
 
 func TestInterval(t *testing.T) {
-<<<<<<< HEAD
-	defer VerifyAllocationCounters()
-
-=======
->>>>>>> 4eb179fc
 	db := openDbWrapper(t, ``)
 	defer closeDbWrapper(t, db)
 
@@ -971,17 +896,9 @@
 }
 
 func TestArray(t *testing.T) {
-<<<<<<< HEAD
-	defer VerifyAllocationCounters()
-
-	db := openDbWrapper(t, ``)
-	defer closeDbWrapper(t, db)
-
-=======
-	db := openDbWrapper(t, ``)
-	defer closeDbWrapper(t, db)
-
->>>>>>> 4eb179fc
+	db := openDbWrapper(t, ``)
+	defer closeDbWrapper(t, db)
+
 	_, err := db.Exec(`CREATE TABLE needle (vec FLOAT[3])`)
 	require.NoError(t, err)
 
@@ -1002,11 +919,6 @@
 }
 
 func TestJSONType(t *testing.T) {
-<<<<<<< HEAD
-	defer VerifyAllocationCounters()
-
-=======
->>>>>>> 4eb179fc
 	db := openDbWrapper(t, ``)
 	defer closeDbWrapper(t, db)
 
