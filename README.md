--- conflicted
+++ resolved
@@ -40,11 +40,7 @@
 defer db.Close()
 ```
 
-<<<<<<< HEAD
-Alternatively, you can use [sql.OpenDB](https://cs.opensource.google/go/go/+/refs/tags/go1.23.0:src/database/sql/sql.go;l=824). 
-=======
 Alternatively, you can use [sql.OpenDB](https://cs.opensource.google/go/go/+/refs/tags/go1.23.0:src/database/sql/sql.go;l=824).
->>>>>>> 379592ce
 That way, you can perform initialization steps in a callback function before opening the database.
 Here's an example that configures some database parameters when opening a database with `sql.OpenDB(connector)`.
 
@@ -81,7 +77,6 @@
 sudo apt-get update && sudo apt-get install build-essential
 ```
 
-
 **`TIMESTAMP vs. TIMESTAMP_TZ`**
 
 In the C API, DuckDB stores both `TIMESTAMP` and `TIMESTAMP_TZ` as `duckdb_timestamp`, which holds the number of
@@ -117,11 +112,7 @@
 
 ## DuckDB Appender API
 
-<<<<<<< HEAD
-If you want to use the [DuckDB Appender API](https://duckdb.org/docs/data/appender.html), you can obtain a new `Appender` by passing a DuckDB connection to `NewAppenderFromConn()`. 
-=======
 If you want to use the [DuckDB Appender API](https://duckdb.org/docs/data/appender.html), you can obtain a new `Appender` by passing a DuckDB connection to `NewAppenderFromConn()`.
->>>>>>> 379592ce
 See `examples/appender.go` for a complete example.
 
 ```go
@@ -141,8 +132,6 @@
 
 err = appender.AppendRow(...)
 check(err)
-<<<<<<< HEAD
-=======
 ```
 
 ## DuckDB Profiling API
@@ -174,7 +163,6 @@
 _, err = con.ExecContext(context.Background(), `PRAGMA disable_profiling`)
 err = con.Close()
 err = db.Close()
->>>>>>> 379592ce
 ```
 
 ## DuckDB Apache Arrow Interface
@@ -203,13 +191,8 @@
 }
 ```
 
-<<<<<<< HEAD
-The Arrow interface is a heavy dependency. 
-If you do not need it, you can disable it by passing `-tags=no_duckdb_arrow` to `go build`. 
-=======
 The Arrow interface is a heavy dependency.
 If you do not need it, you can disable it by passing `-tags=no_duckdb_arrow` to `go build`.
->>>>>>> 379592ce
 This will be made opt-in in V2.
 
 ```sh
@@ -229,27 +212,17 @@
 
 ## Linking DuckDB
 
-<<<<<<< HEAD
-By default, `go-duckdb` statically links DuckDB into your binary. 
-Statically linking DuckDB adds around 30 MB to your binary size. 
-=======
 By default, `go-duckdb` statically links DuckDB into your binary.
 Statically linking DuckDB increases your binary size.
->>>>>>> 379592ce
+
 `go-duckdb` bundles pre-compiled static libraries for some OS and architecture combinations.
 - MacOS: amd64, arm64.
 - Linux: amd64, arm64.
 - FreeBSD: amd64.
-<<<<<<< HEAD
 - Windows: amd64.
-
-Alternatively, you can dynamically link DuckDB by passing `-tags=duckdb_use_lib` to `go build`. 
-You must have a copy of `libduckdb` available on your system (`.so` on Linux or `.dylib` on macOS), which you can download from the DuckDB [releases page](https://github.com/duckdb/duckdb/releases). 
-=======
 
 Alternatively, you can dynamically link DuckDB by passing `-tags=duckdb_use_lib` to `go build`.
 You must have a copy of `libduckdb` available on your system (`.so` on Linux or `.dylib` on macOS), which you can download from the DuckDB [releases page](https://github.com/duckdb/duckdb/releases).
->>>>>>> 379592ce
 For example:
 
 ```sh
@@ -263,18 +236,6 @@
 ```
 
 ## DuckDB Extensions
-<<<<<<< HEAD
-
-`go-duckdb` statically builds the `JSON` extension for its pre-compiled libraries.
-Additionally, automatic extension loading is enabled.
-The extensions available differ between the pre-compiled libraries.
-Thus, if you fail to load an extension, you might have to link a custom DuckDB.
-
-## Notes
-
-**`TIMESTAMP vs. TIMESTAMP_TZ`**
-=======
->>>>>>> 379592ce
 
 `go-duckdb` statically builds the `JSON` extension for its pre-compiled libraries.
 Additionally, automatic extension loading is enabled.
