package duckdb

import (
	"fmt"
	"math/big"
	"reflect"
	"time"

	"github.com/marcboeker/go-duckdb/mapping"
)

func getValue(info TypeInfo, v mapping.Value) (any, error) {
	t := info.InternalType()
	switch t {
	case TYPE_BOOLEAN:
		return mapping.GetBool(v), nil
	case TYPE_TINYINT:
		return mapping.GetInt8(v), nil
	case TYPE_SMALLINT:
		return mapping.GetInt16(v), nil
	case TYPE_INTEGER:
		return mapping.GetInt32(v), nil
	case TYPE_BIGINT:
		return mapping.GetInt64(v), nil
	case TYPE_UTINYINT:
		return mapping.GetUInt8(v), nil
	case TYPE_USMALLINT:
		return mapping.GetUInt16(v), nil
	case TYPE_UINTEGER:
		return mapping.GetUInt32(v), nil
	case TYPE_UBIGINT:
		return mapping.GetUInt64(v), nil
	case TYPE_FLOAT:
		return mapping.GetFloat(v), nil
	case TYPE_DOUBLE:
		return mapping.GetDouble(v), nil
	case TYPE_TIMESTAMP_S:
		ts := mapping.GetTimestampS(v)
		return getTSS(&ts), nil
	case TYPE_TIMESTAMP_MS:
		ts := mapping.GetTimestampMS(v)
		return getTSMS(&ts), nil
	case TYPE_TIMESTAMP_NS:
		ts := mapping.GetTimestampNS(v)
		return getTSNS(&ts), nil
	case TYPE_TIMESTAMP, TYPE_TIMESTAMP_TZ:
		ts := mapping.GetTimestamp(v)
		return getTS(t, &ts), nil
	case TYPE_DATE:
		date := mapping.GetDate(v)
		return getDate(&date), nil
	case TYPE_TIME:
		ti := mapping.GetTime(v)
		return getTime(&ti), nil
	case TYPE_TIME_TZ:
		ti := mapping.GetTimeTZ(v)
		return getTimeTZ(&ti), nil
	case TYPE_INTERVAL:
		interval := mapping.GetInterval(v)
		return getInterval(&interval), nil
	case TYPE_HUGEINT:
		hugeInt := mapping.GetHugeInt(v)
		return hugeIntToNative(&hugeInt), nil
	case TYPE_VARCHAR:
		return mapping.GetVarchar(v), nil
	default:
		return nil, unsupportedTypeError(typeToStringMap[t])
	}
}

func createValue(lt mapping.LogicalType, v any) (mapping.Value, error) {
	t := mapping.GetTypeId(lt)
	r, err := createPrimitiveValue(t, v)
	if err != nil {
		return r, err
	}

	if r.Ptr != nil {
		return r, nil
	}

	switch t {
	case TYPE_ARRAY:
		return createSliceValue(lt, t, v)
	case TYPE_LIST:
		return createSliceValue(lt, t, v)
	case TYPE_STRUCT:
		return createStructValue(lt, v)
	default:
		return mapping.Value{}, unsupportedTypeError(reflect.TypeOf(v).Name())
	}
}

func createPrimitiveValue(t mapping.Type, v any) (mapping.Value, error) {
	switch t {
	case TYPE_SQLNULL:
		return mapping.CreateNullValue(), nil
	case TYPE_BOOLEAN:
		return mapping.CreateBool(v.(bool)), nil
	case TYPE_TINYINT:
		return mapping.CreateInt8(v.(int8)), nil
	case TYPE_SMALLINT:
		return mapping.CreateInt16(v.(int16)), nil
	case TYPE_INTEGER:
		return mapping.CreateInt32(v.(int32)), nil
	case TYPE_BIGINT:
		return mapping.CreateInt64(v.(int64)), nil
	case TYPE_UTINYINT:
		return mapping.CreateUInt8(v.(uint8)), nil
	case TYPE_USMALLINT:
		return mapping.CreateUInt16(v.(uint16)), nil
	case TYPE_UINTEGER:
		return mapping.CreateUInt32(v.(uint32)), nil
	case TYPE_UBIGINT:
		return mapping.CreateUInt64(v.(uint64)), nil
	case TYPE_FLOAT:
		return mapping.CreateFloat(v.(float32)), nil
	case TYPE_DOUBLE:
		return mapping.CreateDouble(v.(float64)), nil
	case TYPE_VARCHAR:
		return mapping.CreateVarchar(v.(string)), nil
	case TYPE_TIMESTAMP, TYPE_TIMESTAMP_TZ:
		vv, err := inferTimestamp(t, v)
		if err != nil {
			return mapping.Value{}, err
		}
		return mapping.CreateTimestamp(vv), nil
	case TYPE_TIMESTAMP_S:
		vv, err := inferTimestampS(v)
		if err != nil {
			return mapping.Value{}, err
		}
		return mapping.CreateTimestampS(vv), nil
	case TYPE_TIMESTAMP_MS:
		vv, err := inferTimestampMS(v)
		if err != nil {
			return mapping.Value{}, err
		}
		return mapping.CreateTimestampMS(vv), nil
	case TYPE_TIMESTAMP_NS:
		vv, err := inferTimestampNS(v)
		if err != nil {
			return mapping.Value{}, err
		}
		return mapping.CreateTimestampNS(vv), nil
	case TYPE_DATE:
<<<<<<< HEAD
		vv, err := getMappedDate(v)
=======
		vv, err := inferDate(v)
>>>>>>> 467f3f92
		if err != nil {
			return mapping.Value{}, err
		}
		return mapping.CreateDate(vv), nil
<<<<<<< HEAD
	}

	// TODO: support all primitive types.
	// NOTE: skips unsupported primitive types.
	return mapping.Value{}, nil
=======
	case TYPE_TIME:
		vv, err := inferTime(v)
		if err != nil {
			return mapping.Value{}, err
		}
		return mapping.CreateTime(vv), nil
	case TYPE_TIME_TZ:
		vv, err := inferTimeTZ(v)
		if err != nil {
			return mapping.Value{}, err
		}
		return mapping.CreateTimeTZValue(vv), nil
	case TYPE_INTERVAL:
		vv, err := inferInterval(v)
		if err != nil {
			return mapping.Value{}, err
		}
		return mapping.CreateInterval(vv), nil
	case TYPE_HUGEINT:
		vv, err := inferHugeInt(v)
		if err != nil {
			return mapping.Value{}, err
		}
		return mapping.CreateHugeInt(vv), nil
	case TYPE_UUID:
		vv, err := inferUUID(v)
		if err != nil {
			return mapping.Value{}, err
		}
		lower, upper := mapping.HugeIntMembers(&vv)
		uHugeInt := mapping.NewUHugeInt(lower, uint64(upper))
		return mapping.CreateUUID(uHugeInt), nil
	case TYPE_DECIMAL, TYPE_ENUM, TYPE_LIST, TYPE_STRUCT, TYPE_MAP, TYPE_ARRAY, TYPE_UNION:
		return mapping.Value{}, nil
	}
	return mapping.Value{}, unsupportedTypeError(typeToStringMap[t])
>>>>>>> 467f3f92
}

func getPointerValue(v any) any {
	for {
		if v == nil {
			return nil
		}
		vo := reflect.ValueOf(v)
		if vo.Kind() == reflect.Ptr {
			if vo.IsNil() {
				return nil
			}
			v = vo.Elem().Interface()
			continue
		}
		return v
	}
}

func isNil(i any) bool {
	if i == nil {
		return true
	}

	value := reflect.ValueOf(i)
	kind := value.Kind()

	switch kind {
	case reflect.Chan, reflect.Func, reflect.Map, reflect.Ptr, reflect.Interface, reflect.Slice:
		return value.IsNil()
	default:
		return false
	}
}

func inferLogicalTypeAndValue(v any) (mapping.LogicalType, mapping.Value, error) {
	// Primitive type creation is straightforward.
	// We special-case TYPE_MAP to disambiguate with structs passed as map[string]any or map[any]any.
	// We also special-case UNION, as its logical type and value creation is more complex.
	t, vv := inferPrimitiveType(v)
<<<<<<< HEAD
	if t != TYPE_INVALID && t != TYPE_MAP && t != TYPE_UNION {
=======
	if t != TYPE_INVALID && t != TYPE_MAP && t != TYPE_UNION && t != TYPE_DECIMAL {
>>>>>>> 467f3f92
		val, err := createPrimitiveValue(t, vv)
		return mapping.CreateLogicalType(t), val, err
	}

	// User-provided type with a Stringer interface:
	// We create a string and return a VARCHAR value.
<<<<<<< HEAD
=======
	// TYPE_DECIMAL has a Stringer interface.
>>>>>>> 467f3f92
	if ss, ok := v.(fmt.Stringer); ok {
		t = TYPE_VARCHAR
		val, err := createPrimitiveValue(t, ss.String())
		return mapping.CreateLogicalType(t), val, err
	}

	// SQLNULL type.
	if isNil(v) {
		t = TYPE_SQLNULL
		val, err := createPrimitiveValue(t, v)
		return mapping.CreateLogicalType(t), val, err
	}

	if t == TYPE_MAP {
		// TODO.
		return mapping.LogicalType{}, mapping.Value{}, unsupportedTypeError(typeToStringMap[t])
	}
	if t == TYPE_UNION {
		// TODO.
		return mapping.LogicalType{}, mapping.Value{}, unsupportedTypeError(typeToStringMap[t])
	}

	// Complex types.
	r := reflect.ValueOf(v)
	switch r.Kind() {
	case reflect.Struct, reflect.Map:
		// TODO.
		return mapping.LogicalType{}, mapping.Value{}, unsupportedTypeError(typeToStringMap[TYPE_STRUCT])
	case reflect.Ptr:
		// Extract pointer and recurse.
		return inferLogicalTypeAndValue(getPointerValue(v))
	case reflect.Array, reflect.Slice:
		return inferSliceLogicalTypeAndValue(r.Interface(), r.Kind() == reflect.Array, r.Len())
	default:
		return mapping.LogicalType{}, mapping.Value{}, unsupportedTypeError(reflect.TypeOf(v).Name())
	}
}

func inferPrimitiveType(v any) (Type, any) {
	// Return TYPE_INVALID for
<<<<<<< HEAD
	// TYPE_ENUM, TYPE_LIST, TYPE_STRUCT, TYPE_ARRAY, TYPE_UNION,
	// and for the unsupported types.
=======
	// TYPE_ENUM, TYPE_LIST, TYPE_STRUCT, TYPE_ARRAY, and for the unsupported types.
>>>>>>> 467f3f92
	t := TYPE_INVALID

	switch vv := v.(type) {
	case nil:
		t = TYPE_SQLNULL
	case bool:
		t = TYPE_BOOLEAN
	case int8:
		t = TYPE_TINYINT
	case int16:
		t = TYPE_SMALLINT
	case int32:
		t = TYPE_INTEGER
	case int64:
		t = TYPE_BIGINT
	case int:
		t = TYPE_BIGINT
		v = int64(vv)
	case uint8:
		t = TYPE_UTINYINT
	case uint16:
		t = TYPE_USMALLINT
	case uint32:
		t = TYPE_UINTEGER
	case uint64:
		t = TYPE_UBIGINT
	case uint:
		t = TYPE_UBIGINT
		v = uint64(vv)
	case float32:
		t = TYPE_FLOAT
	case float64:
		t = TYPE_DOUBLE
	case string:
		t = TYPE_VARCHAR
	case []byte:
		// No support for TYPE_BLOB.
		t = TYPE_VARCHAR
		v = string(vv)
	case time.Time:
		// There is no way to distinguish between
		// TYPE_DATE, TYPE_TIME, TYPE_TIMESTAMP_S, TYPE_TIMESTAMP_MS, TYPE_TIMESTAMP_NS,
		// TYPE_TIME_TZ, TYPE_TIMESTAMP_TZ.
		t = TYPE_TIMESTAMP
	case Interval:
		t = TYPE_INTERVAL
	case *big.Int:
		t = TYPE_HUGEINT
	case Decimal:
		t = TYPE_DECIMAL
	case UUID:
		t = TYPE_UUID
	case Map:
		// We special-case TYPE_MAP to disambiguate with structs passed as map[string]any.
		t = TYPE_MAP
	case Union:
		t = TYPE_UNION
	}

	return t, v
}

func inferSliceLogicalTypeAndValue[T any](val T, array bool, length int) (mapping.LogicalType, mapping.Value, error) {
	createFunc := mapping.CreateListValue
	typeFunc := mapping.CreateListType
	if array {
		createFunc = mapping.CreateArrayValue
		typeFunc = func(child mapping.LogicalType) mapping.LogicalType {
			return mapping.CreateArrayType(child, mapping.IdxT(length))
		}
	}

	slice, err := extractSlice(val)
	if err != nil {
		return mapping.LogicalType{}, mapping.Value{}, err
	}

	values := make([]mapping.Value, 0, length)
	defer destroyValueSlice(values)

	if len(slice) == 0 {
		lt := mapping.CreateLogicalType(TYPE_SQLNULL)
		defer mapping.DestroyLogicalType(&lt)
		return typeFunc(lt), createFunc(lt, values), nil
	}

	logicalTypes := make([]mapping.LogicalType, 0, length)
	defer destroyLogicalTypes(&logicalTypes)

	var elemLogicalType mapping.LogicalType
	for _, v := range slice {
		et, vv, err := inferLogicalTypeAndValue(v)
		if err != nil {
			return mapping.LogicalType{}, mapping.Value{}, err
		}
		if et.Ptr != nil {
			elemLogicalType = et
		}
		values = append(values, vv)
		logicalTypes = append(logicalTypes, et)
	}

	if elemLogicalType.Ptr == nil {
		return elemLogicalType, mapping.Value{}, unsupportedTypeError(reflect.TypeOf(val).Name())
	}
	return typeFunc(elemLogicalType), createFunc(elemLogicalType, values), nil
}

func createSliceValue[T any](lt mapping.LogicalType, t Type, val T) (mapping.Value, error) {
	var childType mapping.LogicalType
	switch t {
	case TYPE_ARRAY:
		childType = mapping.ArrayTypeChildType(lt)
	case TYPE_LIST:
		childType = mapping.ListTypeChildType(lt)
	}
	defer mapping.DestroyLogicalType(&childType)

	slice, err := extractSlice(val)
	if err != nil {
		return mapping.Value{}, err
	}

	var values []mapping.Value
	defer destroyValueSlice(values)

	for _, v := range slice {
		vv, err := createValue(childType, v)
		if err != nil {
			return mapping.Value{}, err
		}
		values = append(values, vv)
	}

	var v mapping.Value
	switch t {
	case TYPE_ARRAY:
		v = mapping.CreateArrayValue(childType, values)
	case TYPE_LIST:
		v = mapping.CreateListValue(childType, values)
	}

	return v, nil
}

func createStructValue(lt mapping.LogicalType, val any) (mapping.Value, error) {
	m, ok := val.(map[string]any)
	if !ok {
		return mapping.Value{}, castError(reflect.TypeOf(val).Name(), reflect.TypeOf(map[string]any{}).Name())
	}

	var values []mapping.Value
	defer destroyValueSlice(values)

	childCount := mapping.StructTypeChildCount(lt)
	for i := mapping.IdxT(0); i < childCount; i++ {
		name := mapping.StructTypeChildName(lt, i)
		t := mapping.StructTypeChildType(lt, i)
		defer mapping.DestroyLogicalType(&t)

		v, exists := m[name]
		if exists {
			vv, err := createValue(t, v)
			if err != nil {
				return mapping.Value{}, err
			}
			values = append(values, vv)
		} else {
			values = append(values, mapping.CreateNullValue())
		}
	}

	return mapping.CreateStructValue(lt, values), nil
}

func destroyValueSlice(values []mapping.Value) {
	for _, v := range values {
		mapping.DestroyValue(&v)
	}
}

func canNil(val reflect.Value) bool {
	switch val.Kind() {
	case reflect.Chan, reflect.Func, reflect.Map, reflect.Pointer,
		reflect.UnsafePointer, reflect.Interface, reflect.Slice:
		return true
	default:
		return false
	}
}

func extractSlice[S any](val S) ([]any, error) {
	var s []any
	switch v := any(val).(type) {
	case []any:
		s = v
	default:
		kind := reflect.TypeOf(val).Kind()
		if kind != reflect.Array && kind != reflect.Slice {
			return nil, castError(reflect.TypeOf(val).String(), reflect.TypeOf(s).String())
		}

		// Insert the values into the slice.
		rv := reflect.ValueOf(val)
		s = make([]any, rv.Len())
		for i := range rv.Len() {
			idx := rv.Index(i)
			if canNil(idx) && idx.IsNil() {
				s[i] = nil
				continue
			}
			s[i] = idx.Interface()
		}
	}

	return s, nil
}<|MERGE_RESOLUTION|>--- conflicted
+++ resolved
@@ -144,22 +144,11 @@
 		}
 		return mapping.CreateTimestampNS(vv), nil
 	case TYPE_DATE:
-<<<<<<< HEAD
-		vv, err := getMappedDate(v)
-=======
 		vv, err := inferDate(v)
->>>>>>> 467f3f92
 		if err != nil {
 			return mapping.Value{}, err
 		}
 		return mapping.CreateDate(vv), nil
-<<<<<<< HEAD
-	}
-
-	// TODO: support all primitive types.
-	// NOTE: skips unsupported primitive types.
-	return mapping.Value{}, nil
-=======
 	case TYPE_TIME:
 		vv, err := inferTime(v)
 		if err != nil {
@@ -196,7 +185,6 @@
 		return mapping.Value{}, nil
 	}
 	return mapping.Value{}, unsupportedTypeError(typeToStringMap[t])
->>>>>>> 467f3f92
 }
 
 func getPointerValue(v any) any {
@@ -237,21 +225,14 @@
 	// We special-case TYPE_MAP to disambiguate with structs passed as map[string]any or map[any]any.
 	// We also special-case UNION, as its logical type and value creation is more complex.
 	t, vv := inferPrimitiveType(v)
-<<<<<<< HEAD
-	if t != TYPE_INVALID && t != TYPE_MAP && t != TYPE_UNION {
-=======
 	if t != TYPE_INVALID && t != TYPE_MAP && t != TYPE_UNION && t != TYPE_DECIMAL {
->>>>>>> 467f3f92
 		val, err := createPrimitiveValue(t, vv)
 		return mapping.CreateLogicalType(t), val, err
 	}
 
 	// User-provided type with a Stringer interface:
 	// We create a string and return a VARCHAR value.
-<<<<<<< HEAD
-=======
 	// TYPE_DECIMAL has a Stringer interface.
->>>>>>> 467f3f92
 	if ss, ok := v.(fmt.Stringer); ok {
 		t = TYPE_VARCHAR
 		val, err := createPrimitiveValue(t, ss.String())
@@ -292,12 +273,7 @@
 
 func inferPrimitiveType(v any) (Type, any) {
 	// Return TYPE_INVALID for
-<<<<<<< HEAD
-	// TYPE_ENUM, TYPE_LIST, TYPE_STRUCT, TYPE_ARRAY, TYPE_UNION,
-	// and for the unsupported types.
-=======
 	// TYPE_ENUM, TYPE_LIST, TYPE_STRUCT, TYPE_ARRAY, and for the unsupported types.
->>>>>>> 467f3f92
 	t := TYPE_INVALID
 
 	switch vv := v.(type) {
