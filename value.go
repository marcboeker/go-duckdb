--- conflicted
+++ resolved
@@ -70,44 +70,23 @@
 
 func createValue(lt mapping.LogicalType, val any) (mapping.Value, error) {
 	t := mapping.GetTypeId(lt)
-<<<<<<< HEAD
-	r, err := createPrimitiveValue(t, v)
-	if err != nil {
-		return r, err
-	}
-
-	if r.Ptr != nil {
-		return r, nil
-=======
 	if isPrimitiveType(t) {
 		return createPrimitiveValue(t, val)
->>>>>>> bf0b0ac0
 	}
 
 	switch t {
 	case TYPE_ARRAY:
-<<<<<<< HEAD
-		return createSliceValue(lt, t, v)
-	case TYPE_LIST:
-		return createSliceValue(lt, t, v)
-	case TYPE_STRUCT:
-		return createStructValue(lt, v)
-=======
 		return createSliceValue(lt, t, val)
 	case TYPE_LIST:
 		return createSliceValue(lt, t, val)
 	case TYPE_STRUCT:
 		return createStructValue(lt, val)
->>>>>>> bf0b0ac0
 	default:
 		return mapping.Value{}, unsupportedTypeError(reflect.TypeOf(val).Name())
 	}
 }
 
-<<<<<<< HEAD
-=======
 //nolint:gocyclo
->>>>>>> bf0b0ac0
 func createPrimitiveValue(t mapping.Type, v any) (mapping.Value, error) {
 	switch t {
 	case TYPE_SQLNULL:
@@ -198,11 +177,6 @@
 		lower, upper := mapping.HugeIntMembers(&vv)
 		uHugeInt := mapping.NewUHugeInt(lower, uint64(upper))
 		return mapping.CreateUUID(uHugeInt), nil
-<<<<<<< HEAD
-	case TYPE_DECIMAL, TYPE_ENUM, TYPE_LIST, TYPE_STRUCT, TYPE_MAP, TYPE_ARRAY, TYPE_UNION:
-		return mapping.Value{}, nil
-=======
->>>>>>> bf0b0ac0
 	}
 	return mapping.Value{}, unsupportedTypeError(typeToStringMap[t])
 }
@@ -241,14 +215,6 @@
 }
 
 func inferLogicalTypeAndValue(v any) (mapping.LogicalType, mapping.Value, error) {
-<<<<<<< HEAD
-	// Primitive type creation is straightforward.
-	// We special-case TYPE_MAP to disambiguate with structs passed as map[string]any or map[any]any.
-	// We also special-case UNION, as its logical type and value creation is more complex.
-	t, vv := inferPrimitiveType(v)
-	if t != TYPE_INVALID && t != TYPE_MAP && t != TYPE_UNION && t != TYPE_DECIMAL {
-		val, err := createPrimitiveValue(t, vv)
-=======
 	// Try to create a primitive type.
 	t, vv := inferPrimitiveType(v)
 	if isPrimitiveType(t) {
@@ -256,7 +222,6 @@
 		if err != nil {
 			return mapping.LogicalType{}, mapping.Value{}, err
 		}
->>>>>>> bf0b0ac0
 		return mapping.CreateLogicalType(t), val, err
 	}
 
@@ -266,12 +231,9 @@
 	if ss, ok := v.(fmt.Stringer); ok {
 		t = TYPE_VARCHAR
 		val, err := createPrimitiveValue(t, ss.String())
-<<<<<<< HEAD
-=======
 		if err != nil {
 			return mapping.LogicalType{}, mapping.Value{}, err
 		}
->>>>>>> bf0b0ac0
 		return mapping.CreateLogicalType(t), val, err
 	}
 
@@ -279,31 +241,20 @@
 	if isNil(v) {
 		t = TYPE_SQLNULL
 		val, err := createPrimitiveValue(t, v)
-<<<<<<< HEAD
-=======
 		if err != nil {
 			return mapping.LogicalType{}, mapping.Value{}, err
 		}
->>>>>>> bf0b0ac0
 		return mapping.CreateLogicalType(t), val, err
 	}
 
 	if t == TYPE_MAP {
 		// TODO.
 		return mapping.LogicalType{}, mapping.Value{}, unsupportedTypeError(typeToStringMap[t])
-<<<<<<< HEAD
 	}
 	if t == TYPE_UNION {
 		// TODO.
 		return mapping.LogicalType{}, mapping.Value{}, unsupportedTypeError(typeToStringMap[t])
 	}
-=======
-	}
-	if t == TYPE_UNION {
-		// TODO.
-		return mapping.LogicalType{}, mapping.Value{}, unsupportedTypeError(typeToStringMap[t])
-	}
->>>>>>> bf0b0ac0
 
 	// Complex types.
 	r := reflect.ValueOf(v)
@@ -323,12 +274,8 @@
 
 func inferPrimitiveType(v any) (Type, any) {
 	// Return TYPE_INVALID for
-<<<<<<< HEAD
-	// TYPE_ENUM, TYPE_LIST, TYPE_STRUCT, TYPE_ARRAY, and for the unsupported types.
-=======
 	// TYPE_ENUM, TYPE_LIST, TYPE_STRUCT, TYPE_ARRAY,
 	// and for the unsupported types.
->>>>>>> bf0b0ac0
 	t := TYPE_INVALID
 
 	switch vv := v.(type) {
@@ -391,8 +338,6 @@
 	return t, v
 }
 
-<<<<<<< HEAD
-=======
 func isPrimitiveType(t Type) bool {
 	switch t {
 	case TYPE_DECIMAL, TYPE_ENUM, TYPE_LIST, TYPE_STRUCT, TYPE_MAP, TYPE_ARRAY, TYPE_UNION:
@@ -405,7 +350,6 @@
 	return true
 }
 
->>>>>>> bf0b0ac0
 func inferSliceLogicalTypeAndValue[T any](val T, array bool, length int) (mapping.LogicalType, mapping.Value, error) {
 	createFunc := mapping.CreateListValue
 	typeFunc := mapping.CreateListType
@@ -431,12 +375,6 @@
 	}
 
 	logicalTypes := make([]mapping.LogicalType, 0, length)
-<<<<<<< HEAD
-	defer destroyLogicalTypes(logicalTypes)
-
-	var elemLogicalType mapping.LogicalType
-	for _, v := range slice {
-=======
 	defer destroyLogicalTypes(&logicalTypes)
 
 	var elemLogicalType mapping.LogicalType
@@ -444,7 +382,6 @@
 	expectedTypeStr := ""
 
 	for i, v := range slice {
->>>>>>> bf0b0ac0
 		et, vv, err := inferLogicalTypeAndValue(v)
 		if err != nil {
 			return mapping.LogicalType{}, mapping.Value{}, err
@@ -453,12 +390,6 @@
 		logicalTypes = append(logicalTypes, et)
 
 		if et.Ptr != nil {
-<<<<<<< HEAD
-			elemLogicalType = et
-		}
-		values = append(values, vv)
-		logicalTypes = append(logicalTypes, et)
-=======
 			if elemLogicalType.Ptr == nil {
 				elemLogicalType = et
 				expectedIndex = i
@@ -472,7 +403,6 @@
 						expectedTypeStr, expectedIndex, currentTypeStr, i)
 			}
 		}
->>>>>>> bf0b0ac0
 	}
 
 	if elemLogicalType.Ptr == nil {
