package duckdb

import (
	"context"
	"database/sql"
	"database/sql/driver"
	"encoding/json"
	"fmt"
	"math/rand"
	"testing"
	"time"

	"github.com/google/uuid"
	"github.com/mitchellh/mapstructure"
	"github.com/stretchr/testify/require"
)

const numAppenderTestRows = 10000

type simpleStruct struct {
	A int32
	B string
}

type wrappedSimpleStruct struct {
	A string
	B simpleStruct
}

type wrappedStruct struct {
	N string
	M simpleStruct
}

type doubleWrappedStruct struct {
	X string
	Y wrappedStruct
}

type structWithList struct {
	L []int32
}

type mixedStruct struct {
	A struct {
		L []string
	}
	B []struct {
		L []int32
	}
}

type nestedDataRow struct {
	ID                  int64
	stringList          []string
	intList             []int32
	nestedIntList       [][]int32
	tripleNestedIntList [][][]int32
	simpleStruct        simpleStruct
	wrappedStruct       wrappedStruct
	doubleWrappedStruct doubleWrappedStruct
	structList          []simpleStruct
	structWithList      structWithList
	mix                 mixedStruct
	mixList             []mixedStruct
}

type resultRow struct {
	ID                  int64
	stringList          []any
	intList             []any
	nestedIntList       []any
	tripleNestedIntList []any
	simpleStruct        any
	wrappedStruct       any
	doubleWrappedStruct any
	structList          []any
	structWithList      any
	mix                 any
	mixList             []any
}

func castList[T any](val []any) []T {
	res := make([]T, len(val))
	for i, v := range val {
		res[i] = v.(T)
	}
	return res
}

func castMapListToStruct[T any](t *testing.T, val []any) []T {
	res := make([]T, len(val))
	for i, v := range val {
		err := mapstructure.Decode(v, &res[i])
		require.NoError(t, err)
	}
	return res
}

func castMapToStruct[T any](t *testing.T, val any) T {
	var res T
	err := mapstructure.Decode(val, &res)
	require.NoError(t, err)
	return res
}

func randInt(lo int64, hi int64) int64 {
	return rand.Int63n(hi-lo+1) + lo
}

var letters = []rune("abcdefghijklmnopqrstuvwxyzABCDEFGHIJKLMNOPQRSTUVWXYZ0123456789")

func randString(n int) string {
	b := make([]rune, n)
	for i := range b {
		b[i] = letters[rand.Intn(len(letters))]
	}
	return string(b)
}

func cleanupAppender(t *testing.T, c *Connector, con driver.Conn, a *Appender) {
	require.NoError(t, a.Close())
	require.NoError(t, con.Close())
	require.NoError(t, c.Close())
}

func prepareAppender(t *testing.T, createTbl string) (*Connector, driver.Conn, *Appender) {
	c, err := NewConnector("", nil)
	require.NoError(t, err)

	_, err = sql.OpenDB(c).Exec(createTbl)
	require.NoError(t, err)

	con, err := c.Connect(context.Background())
	require.NoError(t, err)

	a, err := NewAppenderFromConn(con, "", "test")
	require.NoError(t, err)

	return c, con, a
}

func TestAppenderClose(t *testing.T) {
	c, con, a := prepareAppender(t, `CREATE TABLE test (i INTEGER)`)
	require.NoError(t, a.AppendRow(int32(42)))
	cleanupAppender(t, c, con, a)
}

func TestAppenderPrimitive(t *testing.T) {
	c, con, a := prepareAppender(t, `
		CREATE TABLE test (
			id BIGINT,
			uint8 UTINYINT,
			int8 TINYINT,
			uint16 USMALLINT,
			int16 SMALLINT,
			uint32 UINTEGER,
			int32 INTEGER,
			uint64 UBIGINT,
			int64 BIGINT,
			timestamp TIMESTAMP,
			timestampS TIMESTAMP_S,
			timestampMS TIMESTAMP_MS,
			timestampNS TIMESTAMP_NS,
			timestampTZ TIMESTAMPTZ,
			float REAL,
			double DOUBLE,
			string VARCHAR,
			bool BOOLEAN
	  	)`)

	type row struct {
		ID          int64
		UInt8       uint8
		Int8        int8
		UInt16      uint16
		Int16       int16
		UInt32      uint32
		Int32       int32
		UInt64      uint64
		Int64       int64
		Timestamp   time.Time
		TimestampS  time.Time
		TimestampMS time.Time
		TimestampNS time.Time
		TimestampTZ time.Time
		Float       float32
		Double      float64
		String      string
		Bool        bool
	}

	// Get the timestamp for all TS columns.
	IST, err := time.LoadLocation("Asia/Kolkata")
	require.NoError(t, err)

	const longForm = "2006-01-02 15:04:05 MST"
	ts, err := time.ParseInLocation(longForm, "2016-01-17 20:04:05 IST", IST)
	require.NoError(t, err)

	rowsToAppend := make([]row, numAppenderTestRows)
	for i := 0; i < numAppenderTestRows; i++ {

		u64 := rand.Uint64()
		// Go SQL does not support uint64 values with their high bit set (see for example https://github.com/lib/pq/issues/72).
		if u64 > 9223372036854775807 {
			u64 = 9223372036854775807
		}

		rowsToAppend[i] = row{
			ID:          int64(i),
			UInt8:       uint8(randInt(0, 255)),
			Int8:        int8(randInt(-128, 127)),
			UInt16:      uint16(randInt(0, 65535)),
			Int16:       int16(randInt(-32768, 32767)),
			UInt32:      uint32(randInt(0, 4294967295)),
			Int32:       int32(randInt(-2147483648, 2147483647)),
			UInt64:      u64,
			Int64:       rand.Int63(),
			Timestamp:   ts,
			TimestampS:  ts,
			TimestampMS: ts,
			TimestampNS: ts,
			TimestampTZ: ts,
			Float:       rand.Float32(),
			Double:      rand.Float64(),
			String:      randString(int(randInt(0, 128))),
			Bool:        rand.Int()%2 == 0,
		}

		require.NoError(t, a.AppendRow(
			rowsToAppend[i].ID,
			rowsToAppend[i].UInt8,
			rowsToAppend[i].Int8,
			rowsToAppend[i].UInt16,
			rowsToAppend[i].Int16,
			rowsToAppend[i].UInt32,
			rowsToAppend[i].Int32,
			rowsToAppend[i].UInt64,
			rowsToAppend[i].Int64,
			rowsToAppend[i].Timestamp,
			rowsToAppend[i].TimestampS,
			rowsToAppend[i].TimestampMS,
			rowsToAppend[i].TimestampNS,
			rowsToAppend[i].TimestampTZ,
			rowsToAppend[i].Float,
			rowsToAppend[i].Double,
			rowsToAppend[i].String,
			rowsToAppend[i].Bool,
		))

		if i%1000 == 0 {
			require.NoError(t, a.Flush())
		}
	}
	require.NoError(t, a.Flush())

	// Verify results.
	res, err := sql.OpenDB(c).QueryContext(context.Background(), `SELECT * FROM test ORDER BY id`)
	require.NoError(t, err)

	i := 0
	for res.Next() {
		r := row{}
		require.NoError(t, res.Scan(
			&r.ID,
			&r.UInt8,
			&r.Int8,
			&r.UInt16,
			&r.Int16,
			&r.UInt32,
			&r.Int32,
			&r.UInt64,
			&r.Int64,
			&r.Timestamp,
			&r.TimestampS,
			&r.TimestampMS,
			&r.TimestampNS,
			&r.TimestampTZ,
			&r.Float,
			&r.Double,
			&r.String,
			&r.Bool,
		))
		rowsToAppend[i].Timestamp = rowsToAppend[i].Timestamp.UTC()
		rowsToAppend[i].TimestampS = rowsToAppend[i].TimestampS.UTC()
		rowsToAppend[i].TimestampMS = rowsToAppend[i].TimestampMS.UTC()
		rowsToAppend[i].TimestampNS = rowsToAppend[i].TimestampNS.UTC()
		rowsToAppend[i].TimestampTZ = rowsToAppend[i].TimestampTZ.UTC()
		require.Equal(t, rowsToAppend[i], r)
		i++
	}

	require.Equal(t, numAppenderTestRows, i)
	require.NoError(t, res.Close())
	cleanupAppender(t, c, con, a)
}

func TestAppenderList(t *testing.T) {
	c, con, a := prepareAppender(t, `
	CREATE TABLE test (
		string_list VARCHAR[],
		int_list INTEGER[]
	)`)

	rowsToAppend := make([]nestedDataRow, 10)
	for i := 0; i < 10; i++ {
		rowsToAppend[i].stringList = []string{"a", "b", "c"}
		rowsToAppend[i].intList = []int32{1, 2, 3}
	}

	for _, row := range rowsToAppend {
		require.NoError(t, a.AppendRow(row.stringList, row.intList))
	}
	require.NoError(t, a.Flush())

	// Verify results.
	res, err := sql.OpenDB(c).QueryContext(context.Background(), `SELECT * FROM test`)
	require.NoError(t, err)

	i := 0
	for res.Next() {
		var r resultRow
		require.NoError(t, res.Scan(&r.stringList, &r.intList))
		require.Equal(t, rowsToAppend[i].stringList, castList[string](r.stringList))
		require.Equal(t, rowsToAppend[i].intList, castList[int32](r.intList))
		i++
	}

	require.Equal(t, 10, i)
	require.NoError(t, res.Close())
	cleanupAppender(t, c, con, a)
}

func TestAppenderNested(t *testing.T) {
	c, con, a := prepareAppender(t, `
		CREATE TABLE test (
			id BIGINT,
			string_list VARCHAR[],
			int_list INT[],
			nested_int_list INT[][],
			triple_nested_int_list INT[][][],
			simple_struct STRUCT(A INT, B VARCHAR),
			wrapped_struct STRUCT(N VARCHAR, M STRUCT(A INT, B VARCHAR)),
			double_wrapped_struct STRUCT(
				X VARCHAR,
				Y STRUCT(
					N VARCHAR,
					M STRUCT(
						A INT,
						B VARCHAR
					)
				)
			),
			struct_list STRUCT(A INT, B VARCHAR)[],
			struct_with_list STRUCT(L INT[]),
			mix STRUCT(
				A STRUCT(L VARCHAR[]),
				B STRUCT(L INT[])[]
			),
			mix_list STRUCT(
				A STRUCT(L VARCHAR[]),
				B STRUCT(L INT[])[]
			)[]
		)
	`)

	ms := mixedStruct{
		A: struct {
			L []string
		}{
			[]string{"a", "b", "c"},
		},
		B: []struct {
			L []int32
		}{
			{[]int32{1, 2, 3}},
		},
	}
	rowsToAppend := make([]nestedDataRow, 10)
	for i := 0; i < 10; i++ {
		rowsToAppend[i].ID = int64(i)
		rowsToAppend[i].stringList = []string{"a", "b", "c"}
		rowsToAppend[i].intList = []int32{1, 2, 3}
		rowsToAppend[i].nestedIntList = [][]int32{{1, 2, 3}, {4, 5, 6}}
		rowsToAppend[i].tripleNestedIntList = [][][]int32{
			{{1, 2, 3}, {4, 5, 6}},
			{{7, 8, 9}, {10, 11, 12}},
		}
		rowsToAppend[i].simpleStruct = simpleStruct{A: 1, B: "foo"}
		rowsToAppend[i].wrappedStruct = wrappedStruct{"wrapped", simpleStruct{1, "foo"}}
		rowsToAppend[i].doubleWrappedStruct = doubleWrappedStruct{
			"so much nesting",
			wrappedStruct{
				"wrapped",
				simpleStruct{1, "foo"},
			},
		}
		rowsToAppend[i].structList = []simpleStruct{{1, "a"}, {2, "b"}, {3, "c"}}
		rowsToAppend[i].structWithList.L = []int32{6, 7, 8}
		rowsToAppend[i].mix = ms
		rowsToAppend[i].mixList = []mixedStruct{ms, ms}
	}

	for _, row := range rowsToAppend {
		require.NoError(t, a.AppendRow(
			row.ID,
			row.stringList,
			row.intList,
			row.nestedIntList,
			row.tripleNestedIntList,
			row.simpleStruct,
			row.wrappedStruct,
			row.doubleWrappedStruct,
			row.structList,
			row.structWithList,
			row.mix,
			row.mixList))
	}
	require.NoError(t, a.Flush())

	// Verify results.
	res, err := sql.OpenDB(c).QueryContext(context.Background(), `SELECT * FROM test ORDER BY id`)
	require.NoError(t, err)

	i := 0
	for res.Next() {
		var r resultRow
		require.NoError(t, res.Scan(
			&r.ID,
			&r.stringList,
			&r.intList,
			&r.nestedIntList,
			&r.tripleNestedIntList,
			&r.simpleStruct,
			&r.wrappedStruct,
			&r.doubleWrappedStruct,
			&r.structList,
			&r.structWithList,
			&r.mix,
			&r.mixList,
		))

		require.Equal(t, rowsToAppend[i].ID, r.ID)
		require.Equal(t, rowsToAppend[i].stringList, castList[string](r.stringList))
		require.Equal(t, rowsToAppend[i].intList, castList[int32](r.intList))

		strRes := fmt.Sprintf("%v", r.nestedIntList)
		require.Equal(t, strRes, "[[1 2 3] [4 5 6]]")
		strRes = fmt.Sprintf("%v", r.tripleNestedIntList)
		require.Equal(t, strRes, "[[[1 2 3] [4 5 6]] [[7 8 9] [10 11 12]]]")

		require.Equal(t, rowsToAppend[i].simpleStruct, castMapToStruct[simpleStruct](t, r.simpleStruct))
		require.Equal(t, rowsToAppend[i].wrappedStruct, castMapToStruct[wrappedStruct](t, r.wrappedStruct))
		require.Equal(t, rowsToAppend[i].doubleWrappedStruct, castMapToStruct[doubleWrappedStruct](t, r.doubleWrappedStruct))

		require.Equal(t, rowsToAppend[i].structList, castMapListToStruct[simpleStruct](t, r.structList))
		require.Equal(t, rowsToAppend[i].structWithList, castMapToStruct[structWithList](t, r.structWithList))
		require.Equal(t, rowsToAppend[i].mix, castMapToStruct[mixedStruct](t, r.mix))
		require.Equal(t, rowsToAppend[i].mixList, castMapListToStruct[mixedStruct](t, r.mixList))

		i++
	}

	require.Equal(t, 10, i)
	require.NoError(t, res.Close())
	cleanupAppender(t, c, con, a)
}

func TestAppenderNullList(t *testing.T) {
	c, con, a := prepareAppender(t, `CREATE TABLE test (int_slice VARCHAR[][][])`)

	require.NoError(t, a.AppendRow([][][]string{{{}}}))
	require.NoError(t, a.AppendRow([][][]string{{{"1", "2", "3"}, {"4", "5", "6"}}}))
	require.NoError(t, a.AppendRow([][][]string{{{"1"}, nil}}))
	require.NoError(t, a.AppendRow(nil))
	require.NoError(t, a.AppendRow([][][]string{nil, {{"2"}}}))
	require.NoError(t, a.AppendRow([][][]string{{nil, {"3"}}, {{"4"}}}))
	require.NoError(t, a.Flush())

	// Verify results.
	res, err := sql.OpenDB(c).QueryContext(context.Background(), `SELECT int_slice FROM test`)
	require.NoError(t, err)

	var strResult []string
	strResult = append(strResult, "[[[]]]")
	strResult = append(strResult, "[[[1 2 3] [4 5 6]]]")
	strResult = append(strResult, "[[[1] <nil>]]")
	strResult = append(strResult, "<nil>")
	strResult = append(strResult, "[<nil> [[2]]]")
	strResult = append(strResult, "[[<nil> [3]] [[4]]]")

	i := 0
	for res.Next() {
		var strS string
		var intS []any
		err = res.Scan(&intS)
		if err != nil {
			strS = "<nil>"
		} else {
			strS = fmt.Sprintf("%v", intS)
		}

		require.Equal(t, strResult[i], strS, fmt.Sprintf("row %d: expected %v, got %v", i, strResult[i], strS))
		i++
	}

	require.NoError(t, res.Close())
	cleanupAppender(t, c, con, a)
}

func TestAppenderNullStruct(t *testing.T) {
	c, con, a := prepareAppender(t, `
	CREATE TABLE test (
		simple_struct STRUCT(A INT, B VARCHAR)
	)`)

	require.NoError(t, a.AppendRow(simpleStruct{1, "hello"}))
	require.NoError(t, a.AppendRow(nil))
	require.NoError(t, a.Flush())

	// Verify results.
	res, err := sql.OpenDB(c).QueryContext(context.Background(), `SELECT simple_struct FROM test`)
	require.NoError(t, err)

	i := 0
	for res.Next() {
		var row any
		err = res.Scan(&row)
		if i == 0 {
			require.NoError(t, err)
		} else if i == 1 {
			require.Equal(t, nil, row)
		}
		i++
	}

	require.NoError(t, res.Close())
	cleanupAppender(t, c, con, a)
}

func TestAppenderNestedNullStruct(t *testing.T) {
	c, con, a := prepareAppender(t, `
	CREATE TABLE test (
		double_wrapped_struct STRUCT(
				X VARCHAR,
				Y STRUCT(
					N VARCHAR,
					M STRUCT(
						A INT,
						B VARCHAR
					)
				)
			)
	)`)

	require.NoError(t, a.AppendRow(doubleWrappedStruct{
		"so much nesting",
		wrappedStruct{
			"wrapped",
			simpleStruct{1, "foo"},
		},
	}))
	require.NoError(t, a.AppendRow(nil))
	require.NoError(t, a.AppendRow(doubleWrappedStruct{
		"now we are done nesting NULLs",
		wrappedStruct{
			"unwrap",
			simpleStruct{21, "bar"},
		},
	}))
	require.NoError(t, a.Flush())

	// Verify results.
	res, err := sql.OpenDB(c).QueryContext(context.Background(), `SELECT double_wrapped_struct FROM test`)
	require.NoError(t, err)

	i := 0
	for res.Next() {
		var row any
		err = res.Scan(&row)
		if i == 1 {
			require.Equal(t, nil, row)
		} else {
			require.NoError(t, err)
		}
		i++
	}

	require.NoError(t, res.Close())
	cleanupAppender(t, c, con, a)
}

func TestAppenderNullIntAndString(t *testing.T) {
	c, con, a := prepareAppender(t, `CREATE TABLE test (id BIGINT, str VARCHAR)`)

	require.NoError(t, a.AppendRow(int64(32), "hello"))
	require.NoError(t, a.AppendRow(nil, nil))
	require.NoError(t, a.AppendRow(nil, "half valid thingy"))
	require.NoError(t, a.AppendRow(int64(60), nil))
	require.NoError(t, a.AppendRow(int64(42), "valid again"))
	require.NoError(t, a.Flush())

	// Verify results.
	res, err := sql.OpenDB(c).QueryContext(context.Background(), `SELECT * FROM test`)
	require.NoError(t, err)

	i := 0
	for res.Next() {
		var id int
		var str string
		err = res.Scan(
			&id,
			&str,
		)
		if i == 0 {
			require.NoError(t, err)
			require.Equal(t, id, 32)
			require.Equal(t, str, "hello")
		} else if i > 0 && i < 4 {
			require.Error(t, err)
		} else {
			require.NoError(t, err)
			require.Equal(t, id, 42)
			require.Equal(t, str, "valid again")
		}
		i++
	}

	require.NoError(t, res.Close())
	cleanupAppender(t, c, con, a)
}

func TestAppenderUUID(t *testing.T) {
	c, con, a := prepareAppender(t, `CREATE TABLE test (id UUID)`)

	id := UUID(uuid.New())
	require.NoError(t, a.AppendRow(id))
	require.NoError(t, a.Flush())

	// Verify results.
	row := sql.OpenDB(c).QueryRowContext(context.Background(), `SELECT id FROM test`)

	var res UUID
	require.NoError(t, row.Scan(&res))
	require.Equal(t, id, res)
	cleanupAppender(t, c, con, a)
}

func TestAppenderTime(t *testing.T) {
	c, con, a := prepareAppender(t, `CREATE TABLE test (timestamp TIMESTAMP)`)

	ts := time.Date(2022, time.January, 1, 12, 0, 0, 0, time.UTC)
	require.NoError(t, a.AppendRow(ts))
	require.NoError(t, a.Flush())

	// Verify results.
	row := sql.OpenDB(c).QueryRowContext(context.Background(), `SELECT timestamp FROM test`)

	var res time.Time
	require.NoError(t, row.Scan(&res))
	require.Equal(t, ts, res)
	cleanupAppender(t, c, con, a)
}

func TestAppenderBlob(t *testing.T) {
	c, con, a := prepareAppender(t, `CREATE TABLE test (data BLOB)`)

	data := []byte{0x01, 0x02, 0x00, 0x03, 0x04}
	require.NoError(t, a.AppendRow(data))

	// Treat []uint8 the same as []byte.
	uint8Slice := []uint8{0x01, 0x02, 0x00, 0x03, 0x04}
	require.NoError(t, a.AppendRow(uint8Slice))
	require.NoError(t, a.Flush())

	// Verify results.
	res, err := sql.OpenDB(c).QueryContext(context.Background(), `SELECT data FROM test`)
	require.NoError(t, err)

	i := 0
	for res.Next() {
		var b []byte
		require.NoError(t, res.Scan(&b))
		require.Equal(t, data, b)
		i++
	}

	require.Equal(t, 2, i)
	require.NoError(t, res.Close())
	cleanupAppender(t, c, con, a)
}

func TestAppenderBlobTinyInt(t *testing.T) {
	c, con, a := prepareAppender(t, `
	CREATE TABLE test (
		data UTINYINT[]
	)`)

	require.NoError(t, a.AppendRow(nil))

	// We treat the byte slice as a list, as that's the type we set when creating the appender.
	require.NoError(t, a.AppendRow([]byte{0x01, 0x02, 0x03, 0x04}))
	require.NoError(t, a.AppendRow([]byte{0x01, 0x00, 0x03, 0x04, 0x01, 0x00, 0x03, 0x04, 0x01, 0x00, 0x03, 0x04, 0x01, 0x00, 0x03, 0x04}))
	require.NoError(t, a.AppendRow([]byte{}))
	require.NoError(t, a.Flush())

	// Verify results.
	res, err := sql.OpenDB(c).QueryContext(context.Background(), `SELECT CASE WHEN data IS NULL THEN 'NULL' ELSE data::VARCHAR END FROM test`)
	require.NoError(t, err)

	expected := []string{
		"NULL",
		"[1, 2, 3, 4]",
		"[1, 0, 3, 4, 1, 0, 3, 4, 1, 0, 3, 4, 1, 0, 3, 4]",
		"[]",
	}

	i := 0
	for res.Next() {
		var str string
		require.NoError(t, res.Scan(&str))
		require.Equal(t, expected[i], str)
		i++
	}

	require.Equal(t, 4, i)
	require.NoError(t, res.Close())
	cleanupAppender(t, c, con, a)
}

func TestAppenderUint8SliceTinyInt(t *testing.T) {
	c, con, a := prepareAppender(t, `
	CREATE TABLE test (
		data UTINYINT[]
	)`)

	require.NoError(t, a.AppendRow(nil))
	require.NoError(t, a.AppendRow([]uint8{0x01, 0x00, 0x03, 0x04, 8, 9, 7, 6, 5, 4, 3, 2, 1, 0}))
	require.NoError(t, a.AppendRow([]uint8{}))
	require.NoError(t, a.Flush())

	// Verify results.
	res, err := sql.OpenDB(c).QueryContext(context.Background(), `SELECT CASE WHEN data IS NULL THEN 'NULL' ELSE data::VARCHAR END FROM test`)
	require.NoError(t, err)

	expected := []string{
		"NULL",
		"[1, 0, 3, 4, 8, 9, 7, 6, 5, 4, 3, 2, 1, 0]",
		"[]",
	}

	i := 0
	for res.Next() {
		var str string
		require.NoError(t, res.Scan(&str))
		require.Equal(t, expected[i], str)
		i++
	}

	require.Equal(t, 3, i)
	require.NoError(t, res.Close())
	cleanupAppender(t, c, con, a)
}

<<<<<<< HEAD
var jsonInputs = [][]byte{
	[]byte(`{"c1": 42, "l1": [1, 2, 3], "s1": {"a": 101, "b": ["hello", "world"]}, "l2": [{"a": [{"a": [4.2, 7.9]}]}]}`),
	[]byte(`{"c1": null, "l1": [null, 2, null], "s1": {"a": null, "b": ["hello", null]}, "l2": [{"a": [{"a": [null, 7.9]}]}]}`),
	[]byte(`{"c1": null, "l1": null, "s1": {"a": null, "b": null}, "l2": [{"a": [{"a": null}]}]}`),
	[]byte(`{"c1": null, "l1": null, "s1": null, "l2": [{"a": [null, {"a": null}]}]}`),
	[]byte(`{"c1": null, "l1": null, "s1": null, "l2": [{"a": null}]}`),
	[]byte(`{"c1": null, "l1": null, "s1": null, "l2": [null, null]}`),
	[]byte(`{"c1": null, "l1": null, "s1": null, "l2": null}`),
}

var jsonResults = [][]string{
	{"42", "[1 2 3]", "map[a:101 b:[hello world]]", "[map[a:[map[a:[4.2 7.9]]]]]"},
	{"<nil>", "[<nil> 2 <nil>]", "map[a:<nil> b:[hello <nil>]]", "[map[a:[map[a:[<nil> 7.9]]]]]"},
	{"<nil>", "<nil>", "map[a:<nil> b:<nil>]", "[map[a:[map[a:<nil>]]]]"},
	{"<nil>", "<nil>", "<nil>", "[map[a:[<nil> map[a:<nil>]]]]"},
	{"<nil>", "<nil>", "<nil>", "[map[a:<nil>]]"},
	{"<nil>", "<nil>", "<nil>", "[<nil> <nil>]"},
	{"<nil>", "<nil>", "<nil>", "<nil>"},
}

func TestAppenderWithJSON(t *testing.T) {
	c, con, a := prepareAppender(t, `
		CREATE TABLE test (
		    c1 UBIGINT,
			l1 TINYINT[],
			s1 STRUCT(a INTEGER, b VARCHAR[]),
		    l2 STRUCT(a STRUCT(a FLOAT[])[])[]              
	  	)`)

	for _, jsonInput := range jsonInputs {
		var jsonData map[string]interface{}
		err := json.Unmarshal(jsonInput, &jsonData)
		require.NoError(t, err)
		require.NoError(t, a.AppendRow(jsonData["c1"], jsonData["l1"], jsonData["s1"], jsonData["l2"]))
	}
=======
func TestAppenderWithJSON(t *testing.T) {
	c, con, a := prepareAppender(t, `
		CREATE TABLE test (
		    id DOUBLE,
			l DOUBLE[],
			s STRUCT(a DOUBLE, b VARCHAR)
	  	)`)

	jsonBytes := []byte(`{"id": 42, "l":[1, 2, 3], "s":{"a":101, "b":"hello"}}`)
	var jsonData map[string]interface{}
	err := json.Unmarshal(jsonBytes, &jsonData)
	require.NoError(t, err)

	require.NoError(t, a.AppendRow(jsonData["id"], jsonData["l"], jsonData["s"]))
>>>>>>> f5dc5c35
	require.NoError(t, a.Flush())

	// Verify results.
	res, err := sql.OpenDB(c).QueryContext(context.Background(), `SELECT * FROM test`)
	require.NoError(t, err)

<<<<<<< HEAD
	i := 0
	for res.Next() {
		var (
			c1 interface{}
			l1 interface{}
			s1 interface{}
			l2 interface{}
		)
		err = res.Scan(&c1, &l1, &s1, &l2)
		require.NoError(t, err)
		require.Equal(t, jsonResults[i][0], fmt.Sprint(c1))
		require.Equal(t, jsonResults[i][1], fmt.Sprint(l1))
		require.Equal(t, jsonResults[i][2], fmt.Sprint(s1))
		require.Equal(t, jsonResults[i][3], fmt.Sprint(l2))
		i++
	}

	require.Equal(t, len(jsonInputs), i)
=======
	for res.Next() {
		var (
			id uint64
			l  interface{}
			s  interface{}
		)
		err := res.Scan(&id, &l, &s)
		require.NoError(t, err)
		require.Equal(t, uint64(42), id)
		require.Equal(t, "[1 2 3]", fmt.Sprint(l))
		require.Equal(t, "map[a:101 b:hello]", fmt.Sprint(s))
	}

>>>>>>> f5dc5c35
	require.NoError(t, res.Close())
	cleanupAppender(t, c, con, a)
}<|MERGE_RESOLUTION|>--- conflicted
+++ resolved
@@ -763,7 +763,6 @@
 	cleanupAppender(t, c, con, a)
 }
 
-<<<<<<< HEAD
 var jsonInputs = [][]byte{
 	[]byte(`{"c1": 42, "l1": [1, 2, 3], "s1": {"a": 101, "b": ["hello", "world"]}, "l2": [{"a": [{"a": [4.2, 7.9]}]}]}`),
 	[]byte(`{"c1": null, "l1": [null, 2, null], "s1": {"a": null, "b": ["hello", null]}, "l2": [{"a": [{"a": [null, 7.9]}]}]}`),
@@ -799,29 +798,13 @@
 		require.NoError(t, err)
 		require.NoError(t, a.AppendRow(jsonData["c1"], jsonData["l1"], jsonData["s1"], jsonData["l2"]))
 	}
-=======
-func TestAppenderWithJSON(t *testing.T) {
-	c, con, a := prepareAppender(t, `
-		CREATE TABLE test (
-		    id DOUBLE,
-			l DOUBLE[],
-			s STRUCT(a DOUBLE, b VARCHAR)
-	  	)`)
-
-	jsonBytes := []byte(`{"id": 42, "l":[1, 2, 3], "s":{"a":101, "b":"hello"}}`)
-	var jsonData map[string]interface{}
-	err := json.Unmarshal(jsonBytes, &jsonData)
-	require.NoError(t, err)
-
-	require.NoError(t, a.AppendRow(jsonData["id"], jsonData["l"], jsonData["s"]))
->>>>>>> f5dc5c35
+
 	require.NoError(t, a.Flush())
 
 	// Verify results.
 	res, err := sql.OpenDB(c).QueryContext(context.Background(), `SELECT * FROM test`)
 	require.NoError(t, err)
 
-<<<<<<< HEAD
 	i := 0
 	for res.Next() {
 		var (
@@ -840,21 +823,7 @@
 	}
 
 	require.Equal(t, len(jsonInputs), i)
-=======
-	for res.Next() {
-		var (
-			id uint64
-			l  interface{}
-			s  interface{}
-		)
-		err := res.Scan(&id, &l, &s)
-		require.NoError(t, err)
-		require.Equal(t, uint64(42), id)
-		require.Equal(t, "[1 2 3]", fmt.Sprint(l))
-		require.Equal(t, "map[a:101 b:hello]", fmt.Sprint(s))
-	}
-
->>>>>>> f5dc5c35
-	require.NoError(t, res.Close())
+
+  require.NoError(t, res.Close())
 	cleanupAppender(t, c, con, a)
 }