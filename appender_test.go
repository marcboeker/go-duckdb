--- conflicted
+++ resolved
@@ -729,10 +729,38 @@
 	require.Equal(t, 3, i)
 }
 
-<<<<<<< HEAD
+func TestAppenderStrings(t *testing.T) {
+	c, db, conn, a := prepareAppender(t, `
+	CREATE TABLE test (str VARCHAR)`)
+	defer cleanupAppender(t, c, db, conn, a)
+
+	expected := []string{
+		"I am not an inlined string no no",
+		"I am",
+		"Who wants to be inlined anyways?",
+	}
+
+	require.NoError(t, a.AppendRow(expected[0]))
+	require.NoError(t, a.AppendRow(expected[1]))
+	require.NoError(t, a.AppendRow(expected[2]))
+	require.NoError(t, a.Flush())
+
+	// Verify results.
+	res, err := db.QueryContext(context.Background(), `SELECT str FROM test`)
+	require.NoError(t, err)
+	defer closeRowsWrapper(t, res)
+
+	i := 0
+	for res.Next() {
+		var str string
+		require.NoError(t, res.Scan(&str))
+		require.Equal(t, expected[i], str)
+		i++
+	}
+	require.Equal(t, 3, i)
+}
+
 func TestAppendToCatalog(t *testing.T) {
-	defer VerifyAllocationCounters()
-
 	db := openDbWrapper(t, ``)
 	defer closeDbWrapper(t, db)
 
@@ -761,32 +789,11 @@
 
 	// Verify results.
 	res, err := db.QueryContext(context.Background(), `SELECT * FROM other.test ORDER BY col`)
-=======
-func TestAppenderStrings(t *testing.T) {
-	c, db, conn, a := prepareAppender(t, `
-	CREATE TABLE test (str VARCHAR)`)
-	defer cleanupAppender(t, c, db, conn, a)
-
-	expected := []string{
-		"I am not an inlined string no no",
-		"I am",
-		"Who wants to be inlined anyways?",
-	}
-
-	require.NoError(t, a.AppendRow(expected[0]))
-	require.NoError(t, a.AppendRow(expected[1]))
-	require.NoError(t, a.AppendRow(expected[2]))
-	require.NoError(t, a.Flush())
-
-	// Verify results.
-	res, err := db.QueryContext(context.Background(), `SELECT str FROM test`)
->>>>>>> cdeae8e6
-	require.NoError(t, err)
-	defer closeRowsWrapper(t, res)
-
-	i := 0
-	for res.Next() {
-<<<<<<< HEAD
+	require.NoError(t, err)
+	defer closeRowsWrapper(t, res)
+
+	i := 0
+	for res.Next() {
 		var col int64
 		require.NoError(t, res.Scan(&col))
 		require.Equal(t, int64(42), col)
@@ -794,14 +801,6 @@
 	}
 	require.Equal(t, 1, i)
 	require.NoError(t, os.Remove("hello_appender.db"))
-=======
-		var str string
-		require.NoError(t, res.Scan(&str))
-		require.Equal(t, expected[i], str)
-		i++
-	}
-	require.Equal(t, 3, i)
->>>>>>> cdeae8e6
 }
 
 var jsonInputs = [][]byte{
